import {RawSqlResultsToEntityTransformer} from "./transformer/RawSqlResultsToEntityTransformer";
import {ObjectLiteral} from "../common/ObjectLiteral";
import {SqlServerDriver} from "../driver/sqlserver/SqlServerDriver";
import {PessimisticLockTransactionRequiredError} from "../error/PessimisticLockTransactionRequiredError";
import {NoVersionOrUpdateDateColumnError} from "../error/NoVersionOrUpdateDateColumnError";
import {OptimisticLockVersionMismatchError} from "../error/OptimisticLockVersionMismatchError";
import {OptimisticLockCanNotBeUsedError} from "../error/OptimisticLockCanNotBeUsedError";
import {JoinAttribute} from "./JoinAttribute";
import {RelationIdAttribute} from "./relation-id/RelationIdAttribute";
import {RelationCountAttribute} from "./relation-count/RelationCountAttribute";
import {RelationIdLoader} from "./relation-id/RelationIdLoader";
import {RelationIdMetadataToAttributeTransformer} from "./relation-id/RelationIdMetadataToAttributeTransformer";
import {RelationCountLoader} from "./relation-count/RelationCountLoader";
import {RelationCountMetadataToAttributeTransformer} from "./relation-count/RelationCountMetadataToAttributeTransformer";
import {QueryBuilder} from "./QueryBuilder";
import {ReadStream} from "../platform/PlatformTools";
import {LockNotSupportedOnGivenDriverError} from "../error/LockNotSupportedOnGivenDriverError";
import {MysqlDriver} from "../driver/mysql/MysqlDriver";
import {PostgresDriver} from "../driver/postgres/PostgresDriver";
import {OracleDriver} from "../driver/oracle/OracleDriver";
import {SelectQuery} from "./SelectQuery";
import {EntityMetadata} from "../metadata/EntityMetadata";
import {ColumnMetadata} from "../metadata/ColumnMetadata";
import {OrderByCondition} from "../find-options/OrderByCondition";
import {QueryExpressionMap} from "./QueryExpressionMap";
import {ObjectType} from "../common/ObjectType";
import {QueryRunner} from "../query-runner/QueryRunner";
import {WhereExpression} from "./WhereExpression";
import {Brackets} from "./Brackets";
import {AbstractSqliteDriver} from "../driver/sqlite-abstract/AbstractSqliteDriver";
import {QueryResultCacheOptions} from "../cache/QueryResultCacheOptions";

/**
 * Allows to build complex sql queries in a fashion way and execute those queries.
 */
export class SelectQueryBuilder<Entity> extends QueryBuilder<Entity> implements WhereExpression {

    // -------------------------------------------------------------------------
    // Public Implemented Methods
    // -------------------------------------------------------------------------

    /**
     * Gets generated sql query without parameters being replaced.
     */
    getQuery(): string {
        let sql = this.createSelectExpression();
        sql += this.createJoinExpression();
        sql += this.createWhereExpression();
        sql += this.createGroupByExpression();
        sql += this.createHavingExpression();
        sql += this.createOrderByExpression();
        sql += this.createLimitOffsetExpression();
        sql += this.createLockExpression();
        sql = this.createLimitOffsetOracleSpecificExpression(sql);
        sql = sql.trim();
        if (this.expressionMap.subQuery)
            sql = "(" + sql + ")";
        return sql;
    }

    // -------------------------------------------------------------------------
    // Public Methods
    // -------------------------------------------------------------------------

    /**
     * Creates a subquery - query that can be used inside other queries.
     */
    subQuery(): SelectQueryBuilder<any> {
        const qb = this.createQueryBuilder();
        qb.expressionMap.subQuery = true;
        qb.expressionMap.parentQueryBuilder = this;
        return qb;
    }

    /**
     * Creates SELECT query.
     * Replaces all previous selections if they exist.
     */
    select(): this;

    /**
     * Creates SELECT query.
     * Replaces all previous selections if they exist.
     */
    select(selection: (qb: SelectQueryBuilder<any>) => SelectQueryBuilder<any>, selectionAliasName?: string): this;

    /**
     * Creates SELECT query and selects given data.
     * Replaces all previous selections if they exist.
     */
    select(selection: string, selectionAliasName?: string): this;

    /**
     * Creates SELECT query and selects given data.
     * Replaces all previous selections if they exist.
     */
    select(selection: string[]): this;

    /**
     * Creates SELECT query and selects given data.
     * Replaces all previous selections if they exist.
     */
    select(selection?: string|string[]|((qb: SelectQueryBuilder<any>) => SelectQueryBuilder<any>), selectionAliasName?: string): SelectQueryBuilder<Entity> {
        this.expressionMap.queryType = "select";
        if (selection instanceof Array) {
            this.expressionMap.selects = selection.map(selection => ({ selection: selection }));

        } else if (selection instanceof Function) {
            const subQueryBuilder = selection(this.subQuery());
            this.setParameters(subQueryBuilder.getParameters());
            this.expressionMap.selects.push({ selection: subQueryBuilder.getQuery(), aliasName: selectionAliasName });

        } else if (selection) {
            this.expressionMap.selects = [{ selection: selection, aliasName: selectionAliasName }];
        }

        return this;
    }

    /**
     * Adds new selection to the SELECT query.
     */
    addSelect(selection: (qb: SelectQueryBuilder<any>) => SelectQueryBuilder<any>, selectionAliasName?: string): this;

    /**
     * Adds new selection to the SELECT query.
     */
    addSelect(selection: string, selectionAliasName?: string): this;

    /**
     * Adds new selection to the SELECT query.
     */
    addSelect(selection: string[]): this;

    /**
     * Adds new selection to the SELECT query.
     */
    addSelect(selection: string|string[]|((qb: SelectQueryBuilder<any>) => SelectQueryBuilder<any>), selectionAliasName?: string): this {
        if (!selection)
            return this;

        if (selection instanceof Array) {
            this.expressionMap.selects = this.expressionMap.selects.concat(selection.map(selection => ({ selection: selection })));

        } else if (selection instanceof Function) {
            const subQueryBuilder = selection(this.subQuery());
            this.setParameters(subQueryBuilder.getParameters());
            this.expressionMap.selects.push({ selection: subQueryBuilder.getQuery(), aliasName: selectionAliasName });

        } else if (selection) {
            this.expressionMap.selects.push({ selection: selection, aliasName: selectionAliasName });
        }

        return this;
    }

    /**
     * Specifies FROM which entity's table select/update/delete will be executed.
     * Also sets a main string alias of the selection data.
     * Removes all previously set from-s.
     */
    from<T>(entityTarget: (qb: SelectQueryBuilder<any>) => SelectQueryBuilder<any>, aliasName: string): SelectQueryBuilder<T>;

    /**
     * Specifies FROM which entity's table select/update/delete will be executed.
     * Also sets a main string alias of the selection data.
     * Removes all previously set from-s.
     */
    from<T>(entityTarget: ObjectType<T>|string, aliasName: string): SelectQueryBuilder<T>;

    /**
     * Specifies FROM which entity's table select/update/delete will be executed.
     * Also sets a main string alias of the selection data.
     * Removes all previously set from-s.
     */
    from<T>(entityTarget: ObjectType<T>|string|((qb: SelectQueryBuilder<any>) => SelectQueryBuilder<any>), aliasName: string): SelectQueryBuilder<T> {
        const mainAlias = this.createFromAlias(entityTarget, aliasName);
        this.expressionMap.setMainAlias(mainAlias);
        return (this as any) as SelectQueryBuilder<T>;
    }

    /**
     * Specifies FROM which entity's table select/update/delete will be executed.
     * Also sets a main string alias of the selection data.
     */
    addFrom<T>(entityTarget: (qb: SelectQueryBuilder<any>) => SelectQueryBuilder<any>, aliasName: string): SelectQueryBuilder<T>;

    /**
     * Specifies FROM which entity's table select/update/delete will be executed.
     * Also sets a main string alias of the selection data.
     */
    addFrom<T>(entityTarget: ObjectType<T>|string, aliasName: string): SelectQueryBuilder<T>;

    /**
     * Specifies FROM which entity's table select/update/delete will be executed.
     * Also sets a main string alias of the selection data.
     */
    addFrom<T>(entityTarget: ObjectType<T>|string|((qb: SelectQueryBuilder<any>) => SelectQueryBuilder<any>), aliasName: string): SelectQueryBuilder<T> {
        const alias = this.createFromAlias(entityTarget, aliasName);
        if (!this.expressionMap.mainAlias)
            this.expressionMap.setMainAlias(alias);

        return (this as any) as SelectQueryBuilder<T>;
    }

    /**
     * INNER JOINs (without selection) given subquery.
     * You also need to specify an alias of the joined data.
     * Optionally, you can add condition and parameters used in condition.
     */
    innerJoin(subQueryFactory: (qb: SelectQueryBuilder<any>) => SelectQueryBuilder<any>, aliasName: string, condition?: string, parameters?: ObjectLiteral): this;

    /**
     * INNER JOINs (without selection) entity's property.
     * Given entity property should be a relation.
     * You also need to specify an alias of the joined data.
     * Optionally, you can add condition and parameters used in condition.
     */
    innerJoin(property: string, aliasName: string, condition?: string, parameters?: ObjectLiteral): this;

    /**
     * INNER JOINs (without selection) given entity's table.
     * You also need to specify an alias of the joined data.
     * Optionally, you can add condition and parameters used in condition.
     */
    innerJoin(entity: Function|string, aliasName: string, condition?: string, parameters?: ObjectLiteral): this;

    /**
     * INNER JOINs (without selection) given table.
     * You also need to specify an alias of the joined data.
     * Optionally, you can add condition and parameters used in condition.
     */
    innerJoin(tableName: string, aliasName: string, condition?: string, parameters?: ObjectLiteral): this;

    /**
     * INNER JOINs (without selection).
     * You also need to specify an alias of the joined data.
     * Optionally, you can add condition and parameters used in condition.
     */
    innerJoin(entityOrProperty: Function|string|((qb: SelectQueryBuilder<any>) => SelectQueryBuilder<any>), aliasName: string, condition: string = "", parameters?: ObjectLiteral): this {
        this.join("INNER", entityOrProperty, aliasName, condition, parameters);
        return this;
    }

    /**
     * LEFT JOINs (without selection) given subquery.
     * You also need to specify an alias of the joined data.
     * Optionally, you can add condition and parameters used in condition.
     */
    leftJoin(subQueryFactory: (qb: SelectQueryBuilder<any>) => SelectQueryBuilder<any>, aliasName: string, condition?: string, parameters?: ObjectLiteral): this;

    /**
     * LEFT JOINs (without selection) entity's property.
     * Given entity property should be a relation.
     * You also need to specify an alias of the joined data.
     * Optionally, you can add condition and parameters used in condition.
     */
    leftJoin(property: string, aliasName: string, condition?: string, parameters?: ObjectLiteral): this;

    /**
     * LEFT JOINs (without selection) entity's table.
     * You also need to specify an alias of the joined data.
     * Optionally, you can add condition and parameters used in condition.
     */
    leftJoin(entity: Function|string, aliasName: string, condition?: string, parameters?: ObjectLiteral): this;

    /**
     * LEFT JOINs (without selection) given table.
     * You also need to specify an alias of the joined data.
     * Optionally, you can add condition and parameters used in condition.
     */
    leftJoin(tableName: string, aliasName: string, condition?: string, parameters?: ObjectLiteral): this;

    /**
     * LEFT JOINs (without selection).
     * You also need to specify an alias of the joined data.
     * Optionally, you can add condition and parameters used in condition.
     */
    leftJoin(entityOrProperty: Function|string|((qb: SelectQueryBuilder<any>) => SelectQueryBuilder<any>), aliasName: string, condition: string = "", parameters?: ObjectLiteral): this {
        this.join("LEFT", entityOrProperty, aliasName, condition, parameters);
        return this;
    }

    /**
     * INNER JOINs given subquery and adds all selection properties to SELECT..
     * You also need to specify an alias of the joined data.
     * Optionally, you can add condition and parameters used in condition.
     */
    innerJoinAndSelect(subQueryFactory: (qb: SelectQueryBuilder<any>) => SelectQueryBuilder<any>, aliasName: string, condition?: string, parameters?: ObjectLiteral): this;

    /**
     * INNER JOINs entity's property and adds all selection properties to SELECT.
     * Given entity property should be a relation.
     * You also need to specify an alias of the joined data.
     * Optionally, you can add condition and parameters used in condition.
     */
    innerJoinAndSelect(property: string, aliasName: string, condition?: string, parameters?: ObjectLiteral): this;

    /**
     * INNER JOINs entity and adds all selection properties to SELECT.
     * You also need to specify an alias of the joined data.
     * Optionally, you can add condition and parameters used in condition.
     */
    innerJoinAndSelect(entity: Function|string, aliasName: string, condition?: string, parameters?: ObjectLiteral): this;

    /**
     * INNER JOINs table and adds all selection properties to SELECT.
     * You also need to specify an alias of the joined data.
     * Optionally, you can add condition and parameters used in condition.
     */
    innerJoinAndSelect(tableName: string, aliasName: string, condition?: string, parameters?: ObjectLiteral): this;

    /**
     * INNER JOINs and adds all selection properties to SELECT.
     * You also need to specify an alias of the joined data.
     * Optionally, you can add condition and parameters used in condition.
     */
    innerJoinAndSelect(entityOrProperty: Function|string|((qb: SelectQueryBuilder<any>) => SelectQueryBuilder<any>), aliasName: string, condition: string = "", parameters?: ObjectLiteral): this {
        this.addSelect(aliasName);
        this.innerJoin(entityOrProperty, aliasName, condition, parameters);
        return this;
    }

    /**
     * LEFT JOINs given subquery and adds all selection properties to SELECT..
     * You also need to specify an alias of the joined data.
     * Optionally, you can add condition and parameters used in condition.
     */
    leftJoinAndSelect(subQueryFactory: (qb: SelectQueryBuilder<any>) => SelectQueryBuilder<any>, aliasName: string, condition?: string, parameters?: ObjectLiteral): this;

    /**
     * LEFT JOINs entity's property and adds all selection properties to SELECT.
     * Given entity property should be a relation.
     * You also need to specify an alias of the joined data.
     * Optionally, you can add condition and parameters used in condition.
     */
    leftJoinAndSelect(property: string, aliasName: string, condition?: string, parameters?: ObjectLiteral): this;

    /**
     * LEFT JOINs entity and adds all selection properties to SELECT.
     * You also need to specify an alias of the joined data.
     * Optionally, you can add condition and parameters used in condition.
     */
    leftJoinAndSelect(entity: Function|string, aliasName: string, condition: string, parameters?: ObjectLiteral): this;

    /**
     * LEFT JOINs table and adds all selection properties to SELECT.
     * You also need to specify an alias of the joined data.
     * Optionally, you can add condition and parameters used in condition.
     */
    leftJoinAndSelect(tableName: string, aliasName: string, condition?: string, parameters?: ObjectLiteral): this;

    /**
     * LEFT JOINs and adds all selection properties to SELECT.
     * You also need to specify an alias of the joined data.
     * Optionally, you can add condition and parameters used in condition.
     */
    leftJoinAndSelect(entityOrProperty: Function|string|((qb: SelectQueryBuilder<any>) => SelectQueryBuilder<any>), aliasName: string, condition: string = "", parameters?: ObjectLiteral): this {
        this.addSelect(aliasName);
        this.leftJoin(entityOrProperty, aliasName, condition, parameters);
        return this;
    }

    /**
     * INNER JOINs given subquery, SELECTs the data returned by a join and MAPs all that data to some entity's property.
     * This is extremely useful when you want to select some data and map it to some virtual property.
     * It will assume that there are multiple rows of selecting data, and mapped result will be an array.
     * Given entity property should be a relation.
     * You also need to specify an alias of the joined data.
     * Optionally, you can add condition and parameters used in condition.
     */
    innerJoinAndMapMany(mapToProperty: string, subQueryFactory: (qb: SelectQueryBuilder<any>) => SelectQueryBuilder<any>, aliasName: string, condition?: string, parameters?: ObjectLiteral): this;

    /**
     * INNER JOINs entity's property, SELECTs the data returned by a join and MAPs all that data to some entity's property.
     * This is extremely useful when you want to select some data and map it to some virtual property.
     * It will assume that there are multiple rows of selecting data, and mapped result will be an array.
     * Given entity property should be a relation.
     * You also need to specify an alias of the joined data.
     * Optionally, you can add condition and parameters used in condition.
     */
    innerJoinAndMapMany(mapToProperty: string, property: string, aliasName: string, condition?: string, parameters?: ObjectLiteral): this;

    /**
     * INNER JOINs entity's table, SELECTs the data returned by a join and MAPs all that data to some entity's property.
     * This is extremely useful when you want to select some data and map it to some virtual property.
     * It will assume that there are multiple rows of selecting data, and mapped result will be an array.
     * You also need to specify an alias of the joined data.
     * Optionally, you can add condition and parameters used in condition.
     */
    innerJoinAndMapMany(mapToProperty: string, entity: Function|string, aliasName: string, condition: string, parameters?: ObjectLiteral): this;

    /**
     * INNER JOINs table, SELECTs the data returned by a join and MAPs all that data to some entity's property.
     * This is extremely useful when you want to select some data and map it to some virtual property.
     * It will assume that there are multiple rows of selecting data, and mapped result will be an array.
     * You also need to specify an alias of the joined data.
     * Optionally, you can add condition and parameters used in condition.
     */
    innerJoinAndMapMany(mapToProperty: string, tableName: string, aliasName: string, condition: string, parameters?: ObjectLiteral): this;

    /**
     * INNER JOINs, SELECTs the data returned by a join and MAPs all that data to some entity's property.
     * This is extremely useful when you want to select some data and map it to some virtual property.
     * It will assume that there are multiple rows of selecting data, and mapped result will be an array.
     * You also need to specify an alias of the joined data.
     * Optionally, you can add condition and parameters used in condition.
     */
    innerJoinAndMapMany(mapToProperty: string, entityOrProperty: Function|string|((qb: SelectQueryBuilder<any>) => SelectQueryBuilder<any>), aliasName: string, condition: string = "", parameters?: ObjectLiteral): this {
        this.addSelect(aliasName);
        this.join("INNER", entityOrProperty, aliasName, condition, parameters, mapToProperty, true);
        return this;
    }

    /**
     * INNER JOINs given subquery, SELECTs the data returned by a join and MAPs all that data to some entity's property.
     * This is extremely useful when you want to select some data and map it to some virtual property.
     * It will assume that there is a single row of selecting data, and mapped result will be a single selected value.
     * Given entity property should be a relation.
     * You also need to specify an alias of the joined data.
     * Optionally, you can add condition and parameters used in condition.
     */
    innerJoinAndMapOne(mapToProperty: string, subQueryFactory: (qb: SelectQueryBuilder<any>) => SelectQueryBuilder<any>, aliasName: string, condition?: string, parameters?: ObjectLiteral): this;

    /**
     * INNER JOINs entity's property, SELECTs the data returned by a join and MAPs all that data to some entity's property.
     * This is extremely useful when you want to select some data and map it to some virtual property.
     * It will assume that there is a single row of selecting data, and mapped result will be a single selected value.
     * Given entity property should be a relation.
     * You also need to specify an alias of the joined data.
     * Optionally, you can add condition and parameters used in condition.
     */
    innerJoinAndMapOne(mapToProperty: string, property: string, aliasName: string, condition?: string, parameters?: ObjectLiteral): this;

    /**
     * INNER JOINs entity's table, SELECTs the data returned by a join and MAPs all that data to some entity's property.
     * This is extremely useful when you want to select some data and map it to some virtual property.
     * It will assume that there is a single row of selecting data, and mapped result will be a single selected value.
     * You also need to specify an alias of the joined data.
     * Optionally, you can add condition and parameters used in condition.
     */
    innerJoinAndMapOne(mapToProperty: string, entity: Function|string, aliasName: string, condition: string, parameters?: ObjectLiteral): this;

    /**
     * INNER JOINs table, SELECTs the data returned by a join and MAPs all that data to some entity's property.
     * This is extremely useful when you want to select some data and map it to some virtual property.
     * It will assume that there is a single row of selecting data, and mapped result will be a single selected value.
     * You also need to specify an alias of the joined data.
     * Optionally, you can add condition and parameters used in condition.
     */
    innerJoinAndMapOne(mapToProperty: string, tableName: string, aliasName: string, condition: string, parameters?: ObjectLiteral): this;

    /**
     * INNER JOINs, SELECTs the data returned by a join and MAPs all that data to some entity's property.
     * This is extremely useful when you want to select some data and map it to some virtual property.
     * It will assume that there is a single row of selecting data, and mapped result will be a single selected value.
     * You also need to specify an alias of the joined data.
     * Optionally, you can add condition and parameters used in condition.
     */
    innerJoinAndMapOne(mapToProperty: string, entityOrProperty: Function|string|((qb: SelectQueryBuilder<any>) => SelectQueryBuilder<any>), aliasName: string, condition: string = "", parameters?: ObjectLiteral): this {
        this.addSelect(aliasName);
        this.join("INNER", entityOrProperty, aliasName, condition, parameters, mapToProperty, false);
        return this;
    }

    /**
     * LEFT JOINs given subquery, SELECTs the data returned by a join and MAPs all that data to some entity's property.
     * This is extremely useful when you want to select some data and map it to some virtual property.
     * It will assume that there are multiple rows of selecting data, and mapped result will be an array.
     * Given entity property should be a relation.
     * You also need to specify an alias of the joined data.
     * Optionally, you can add condition and parameters used in condition.
     */
    leftJoinAndMapMany(mapToProperty: string, subQueryFactory: (qb: SelectQueryBuilder<any>) => SelectQueryBuilder<any>, aliasName: string, condition?: string, parameters?: ObjectLiteral): this;

    /**
     * LEFT JOINs entity's property, SELECTs the data returned by a join and MAPs all that data to some entity's property.
     * This is extremely useful when you want to select some data and map it to some virtual property.
     * It will assume that there are multiple rows of selecting data, and mapped result will be an array.
     * Given entity property should be a relation.
     * You also need to specify an alias of the joined data.
     * Optionally, you can add condition and parameters used in condition.
     */
    leftJoinAndMapMany(mapToProperty: string, property: string, aliasName: string, condition?: string, parameters?: ObjectLiteral): this;

    /**
     * LEFT JOINs entity's table, SELECTs the data returned by a join and MAPs all that data to some entity's property.
     * This is extremely useful when you want to select some data and map it to some virtual property.
     * It will assume that there are multiple rows of selecting data, and mapped result will be an array.
     * You also need to specify an alias of the joined data.
     * Optionally, you can add condition and parameters used in condition.
     */
    leftJoinAndMapMany(mapToProperty: string, entity: Function|string, aliasName: string, condition: string, parameters?: ObjectLiteral): this;

    /**
     * LEFT JOINs table, SELECTs the data returned by a join and MAPs all that data to some entity's property.
     * This is extremely useful when you want to select some data and map it to some virtual property.
     * It will assume that there are multiple rows of selecting data, and mapped result will be an array.
     * You also need to specify an alias of the joined data.
     * Optionally, you can add condition and parameters used in condition.
     */
    leftJoinAndMapMany(mapToProperty: string, tableName: string, aliasName: string, condition: string, parameters?: ObjectLiteral): this;

    /**
     * LEFT JOINs, SELECTs the data returned by a join and MAPs all that data to some entity's property.
     * This is extremely useful when you want to select some data and map it to some virtual property.
     * It will assume that there are multiple rows of selecting data, and mapped result will be an array.
     * You also need to specify an alias of the joined data.
     * Optionally, you can add condition and parameters used in condition.
     */
    leftJoinAndMapMany(mapToProperty: string, entityOrProperty: Function|string|((qb: SelectQueryBuilder<any>) => SelectQueryBuilder<any>), aliasName: string, condition: string = "", parameters?: ObjectLiteral): this {
        this.addSelect(aliasName);
        this.join("LEFT", entityOrProperty, aliasName, condition, parameters, mapToProperty, true);
        return this;
    }

    /**
     * LEFT JOINs given subquery, SELECTs the data returned by a join and MAPs all that data to some entity's property.
     * This is extremely useful when you want to select some data and map it to some virtual property.
     * It will assume that there is a single row of selecting data, and mapped result will be a single selected value.
     * Given entity property should be a relation.
     * You also need to specify an alias of the joined data.
     * Optionally, you can add condition and parameters used in condition.
     */
    leftJoinAndMapOne(mapToProperty: string, subQueryFactory: (qb: SelectQueryBuilder<any>) => SelectQueryBuilder<any>, aliasName: string, condition?: string, parameters?: ObjectLiteral): this;

    /**
     * LEFT JOINs entity's property, SELECTs the data returned by a join and MAPs all that data to some entity's property.
     * This is extremely useful when you want to select some data and map it to some virtual property.
     * It will assume that there is a single row of selecting data, and mapped result will be a single selected value.
     * Given entity property should be a relation.
     * You also need to specify an alias of the joined data.
     * Optionally, you can add condition and parameters used in condition.
     */
    leftJoinAndMapOne(mapToProperty: string, property: string, aliasName: string, condition?: string, parameters?: ObjectLiteral): this;

    /**
     * LEFT JOINs entity's table, SELECTs the data returned by a join and MAPs all that data to some entity's property.
     * This is extremely useful when you want to select some data and map it to some virtual property.
     * It will assume that there is a single row of selecting data, and mapped result will be a single selected value.
     * You also need to specify an alias of the joined data.
     * Optionally, you can add condition and parameters used in condition.
     */
    leftJoinAndMapOne(mapToProperty: string, entity: Function|string, aliasName: string, condition: string, parameters?: ObjectLiteral): this;

    /**
     * LEFT JOINs table, SELECTs the data returned by a join and MAPs all that data to some entity's property.
     * This is extremely useful when you want to select some data and map it to some virtual property.
     * It will assume that there is a single row of selecting data, and mapped result will be a single selected value.
     * You also need to specify an alias of the joined data.
     * Optionally, you can add condition and parameters used in condition.
     */
    leftJoinAndMapOne(mapToProperty: string, tableName: string, aliasName: string, condition: string, parameters?: ObjectLiteral): this;

    /**
     * LEFT JOINs, SELECTs the data returned by a join and MAPs all that data to some entity's property.
     * This is extremely useful when you want to select some data and map it to some virtual property.
     * It will assume that there is a single row of selecting data, and mapped result will be a single selected value.
     * You also need to specify an alias of the joined data.
     * Optionally, you can add condition and parameters used in condition.
     */
    leftJoinAndMapOne(mapToProperty: string, entityOrProperty: Function|string|((qb: SelectQueryBuilder<any>) => SelectQueryBuilder<any>), aliasName: string, condition: string = "", parameters?: ObjectLiteral): this {
        this.addSelect(aliasName);
        this.join("LEFT", entityOrProperty, aliasName, condition, parameters, mapToProperty, false);
        return this;
    }

    /**
     */
    // selectAndMap(mapToProperty: string, property: string, aliasName: string, qbFactory: ((qb: SelectQueryBuilder<any>) => SelectQueryBuilder<any>)): this;

    /**
     */
    // selectAndMap(mapToProperty: string, entity: Function|string, aliasName: string, qbFactory: ((qb: SelectQueryBuilder<any>) => SelectQueryBuilder<any>)): this;

    /**
     */
    // selectAndMap(mapToProperty: string, tableName: string, aliasName: string, qbFactory: ((qb: SelectQueryBuilder<any>) => SelectQueryBuilder<any>)): this;

    /**
     */
    // selectAndMap(mapToProperty: string, entityOrProperty: Function|string, aliasName: string, qbFactory: ((qb: SelectQueryBuilder<any>) => SelectQueryBuilder<any>)): this {
    //     const select = new SelectAttribute(this.expressionMap);
    //     select.mapToProperty = mapToProperty;
    //     select.entityOrProperty = entityOrProperty;
    //     select.aliasName = aliasName;
    //     select.qbFactory = qbFactory;
    //     return this;
    // }

    /**
     * LEFT JOINs relation id and maps it into some entity's property.
     * Optionally, you can add condition and parameters used in condition.
     */
    loadRelationIdAndMap(mapToProperty: string, relationName: string, options?: { disableMixedMap?: boolean }): this;

    /**
     * LEFT JOINs relation id and maps it into some entity's property.
     * Optionally, you can add condition and parameters used in condition.
     */
    loadRelationIdAndMap(mapToProperty: string, relationName: string, aliasName: string, queryBuilderFactory: (qb: SelectQueryBuilder<any>) => SelectQueryBuilder<any>): this;

    /**
     * LEFT JOINs relation id and maps it into some entity's property.
     * Optionally, you can add condition and parameters used in condition.
     */
    loadRelationIdAndMap(mapToProperty: string,
                         relationName: string,
                         aliasNameOrOptions?: string|{ disableMixedMap?: boolean },
                         queryBuilderFactory?: (qb: SelectQueryBuilder<any>) => SelectQueryBuilder<any>): this {

        const relationIdAttribute = new RelationIdAttribute(this.expressionMap);
        relationIdAttribute.mapToProperty = mapToProperty;
        relationIdAttribute.relationName = relationName;
        if (typeof aliasNameOrOptions === "string")
            relationIdAttribute.alias = aliasNameOrOptions;
        if (aliasNameOrOptions instanceof Object && (aliasNameOrOptions as any).disableMixedMap)
            relationIdAttribute.disableMixedMap = true;

        relationIdAttribute.queryBuilderFactory = queryBuilderFactory;
        this.expressionMap.relationIdAttributes.push(relationIdAttribute);

        if (relationIdAttribute.relation.junctionEntityMetadata) {
            this.expressionMap.createAlias({
                type: "other",
                name: relationIdAttribute.junctionAlias,
                metadata: relationIdAttribute.relation.junctionEntityMetadata
            });
        }
        return this;
    }

    /**
     * Counts number of entities of entity's relation and maps the value into some entity's property.
     * Optionally, you can add condition and parameters used in condition.
     */
    loadRelationCountAndMap(mapToProperty: string, relationName: string, aliasName?: string, queryBuilderFactory?: (qb: SelectQueryBuilder<any>) => SelectQueryBuilder<any>): this {
        const relationCountAttribute = new RelationCountAttribute(this.expressionMap);
        relationCountAttribute.mapToProperty = mapToProperty;
        relationCountAttribute.relationName = relationName;
        relationCountAttribute.alias = aliasName;
        relationCountAttribute.queryBuilderFactory = queryBuilderFactory;
        this.expressionMap.relationCountAttributes.push(relationCountAttribute);

        this.expressionMap.createAlias({
            type: "other",
            name: relationCountAttribute.junctionAlias
        });
        if (relationCountAttribute.relation.junctionEntityMetadata) {
            this.expressionMap.createAlias({
                type: "other",
                name: relationCountAttribute.junctionAlias,
                metadata: relationCountAttribute.relation.junctionEntityMetadata
            });
        }
        return this;
    }

    /**
     * Loads all relation ids for all relations of the selected entity.
     * All relation ids will be mapped to relation property themself.
     * If array of strings is given then loads only relation ids of the given properties.
     */
    loadAllRelationIds(options?: { relations?: string[], disableMixedMap?: boolean }): this { // todo: add skip relations
        this.expressionMap.mainAlias!.metadata.relations.forEach(relation => {
            if (options !== undefined && options.relations !== undefined && options.relations.indexOf(relation.propertyPath) === -1)
                return;

            this.loadRelationIdAndMap(
                this.expressionMap.mainAlias!.name + "." + relation.propertyPath,
                this.expressionMap.mainAlias!.name + "." + relation.propertyPath,
                options
            );
        });
        return this;
    }

    /**
     * Sets WHERE condition in the query builder.
     * If you had previously WHERE expression defined,
     * calling this function will override previously set WHERE conditions.
     * Additionally you can add parameters used in where expression.
     */
    where(where: Brackets|string|((qb: this) => string)|ObjectLiteral, parameters?: ObjectLiteral): this {
        this.expressionMap.wheres = []; // don't move this block below since computeWhereParameter can add where expressions
        const condition = this.computeWhereParameter(where);
        if (condition)
            this.expressionMap.wheres = [{ type: "simple", condition: condition }];
        if (parameters)
            this.setParameters(parameters);
        return this;
    }

    /**
     * Adds new AND WHERE condition in the query builder.
     * Additionally you can add parameters used in where expression.
     */
    andWhere(where: string|Brackets|((qb: this) => string), parameters?: ObjectLiteral): this {
        this.expressionMap.wheres.push({ type: "and", condition: this.computeWhereParameter(where) });
        if (parameters) this.setParameters(parameters);
        return this;
    }

    /**
     * Adds new OR WHERE condition in the query builder.
     * Additionally you can add parameters used in where expression.
     */
    orWhere(where: Brackets|string|((qb: this) => string), parameters?: ObjectLiteral): this {
        this.expressionMap.wheres.push({ type: "or", condition: this.computeWhereParameter(where) });
        if (parameters) this.setParameters(parameters);
        return this;
    }

    /**
     * Adds new AND WHERE with conditions for the given ids.
     *
     * Ids are mixed.
     * It means if you have single primary key you can pass a simple id values, for example [1, 2, 3].
     * If you have multiple primary keys you need to pass object with property names and values specified,
     * for example [{ firstId: 1, secondId: 2 }, { firstId: 2, secondId: 3 }, ...]
     */
    whereInIds(ids: any|any[]): this {
        ids = ids instanceof Array ? ids : [ids];
        const [whereExpression, parameters] = this.createWhereIdsExpression(ids);
        this.where(whereExpression, parameters);
        return this;
    }

    /**
     * Adds new AND WHERE with conditions for the given ids.
     *
     * Ids are mixed.
     * It means if you have single primary key you can pass a simple id values, for example [1, 2, 3].
     * If you have multiple primary keys you need to pass object with property names and values specified,
     * for example [{ firstId: 1, secondId: 2 }, { firstId: 2, secondId: 3 }, ...]
     */
    andWhereInIds(ids: any|any[]): this {
        ids = ids instanceof Array ? ids : [ids];
        const [whereExpression, parameters] = this.createWhereIdsExpression(ids);
        this.andWhere(whereExpression, parameters);
        return this;
    }

    /**
     * Adds new OR WHERE with conditions for the given ids.
     *
     * Ids are mixed.
     * It means if you have single primary key you can pass a simple id values, for example [1, 2, 3].
     * If you have multiple primary keys you need to pass object with property names and values specified,
     * for example [{ firstId: 1, secondId: 2 }, { firstId: 2, secondId: 3 }, ...]
     */
    orWhereInIds(ids: any|any[]): this {
        ids = ids instanceof Array ? ids : [ids];
        const [whereExpression, parameters] = this.createWhereIdsExpression(ids);
        this.orWhere(whereExpression, parameters);
        return this;
    }

    /**
     * Sets HAVING condition in the query builder.
     * If you had previously HAVING expression defined,
     * calling this function will override previously set HAVING conditions.
     * Additionally you can add parameters used in where expression.
     */
    having(having: string, parameters?: ObjectLiteral): this {
        this.expressionMap.havings.push({ type: "simple", condition: having });
        if (parameters) this.setParameters(parameters);
        return this;
    }

    /**
     * Adds new AND HAVING condition in the query builder.
     * Additionally you can add parameters used in where expression.
     */
    andHaving(having: string, parameters?: ObjectLiteral): this {
        this.expressionMap.havings.push({ type: "and", condition: having });
        if (parameters) this.setParameters(parameters);
        return this;
    }

    /**
     * Adds new OR HAVING condition in the query builder.
     * Additionally you can add parameters used in where expression.
     */
    orHaving(having: string, parameters?: ObjectLiteral): this {
        this.expressionMap.havings.push({ type: "or", condition: having });
        if (parameters) this.setParameters(parameters);
        return this;
    }

    /**
     * Sets GROUP BY condition in the query builder.
     * If you had previously GROUP BY expression defined,
     * calling this function will override previously set GROUP BY conditions.
     */
    groupBy(): this;

    /**
     * Sets GROUP BY condition in the query builder.
     * If you had previously GROUP BY expression defined,
     * calling this function will override previously set GROUP BY conditions.
     */
    groupBy(groupBy: string): this;

    /**
     * Sets GROUP BY condition in the query builder.
     * If you had previously GROUP BY expression defined,
     * calling this function will override previously set GROUP BY conditions.
     */
    groupBy(groupBy?: string): this {
        if (groupBy) {
            this.expressionMap.groupBys = [groupBy];
        } else {
            this.expressionMap.groupBys = [];
        }
        return this;
    }

    /**
     * Adds GROUP BY condition in the query builder.
     */
    addGroupBy(groupBy: string): this {
        this.expressionMap.groupBys.push(groupBy);
        return this;
    }

    /**
     * Sets ORDER BY condition in the query builder.
     * If you had previously ORDER BY expression defined,
     * calling this function will override previously set ORDER BY conditions.
     *
     * Calling order by without order set will remove all previously set order bys.
     */
    orderBy(): this;

    /**
     * Sets ORDER BY condition in the query builder.
     * If you had previously ORDER BY expression defined,
     * calling this function will override previously set ORDER BY conditions.
     */
    orderBy(sort: string, order?: "ASC"|"DESC", nulls?: "NULLS FIRST"|"NULLS LAST"): this;

    /**
     * Sets ORDER BY condition in the query builder.
     * If you had previously ORDER BY expression defined,
     * calling this function will override previously set ORDER BY conditions.
     */
    orderBy(order: OrderByCondition): this;

    /**
     * Sets ORDER BY condition in the query builder.
     * If you had previously ORDER BY expression defined,
     * calling this function will override previously set ORDER BY conditions.
     */
    orderBy(sort?: string|OrderByCondition, order: "ASC"|"DESC" = "ASC", nulls?: "NULLS FIRST"|"NULLS LAST"): this {
        if (sort) {
            if (sort instanceof Object) {
                this.expressionMap.orderBys = sort as OrderByCondition;
            } else {
                if (nulls) {
                    this.expressionMap.orderBys = { [sort as string]: { order, nulls } };
                } else {
                    this.expressionMap.orderBys = { [sort as string]: order };
                }
            }
        } else {
            this.expressionMap.orderBys = {};
        }
        return this;
    }

    /**
     * Adds ORDER BY condition in the query builder.
     */
    addOrderBy(sort: string, order: "ASC"|"DESC" = "ASC", nulls?: "NULLS FIRST"|"NULLS LAST"): this {
        if (nulls) {
            this.expressionMap.orderBys[sort] = { order, nulls };
        } else {
            this.expressionMap.orderBys[sort] = order;
        }
        return this;
    }

    /**
     * Set's LIMIT - maximum number of rows to be selected.
     * NOTE that it may not work as you expect if you are using joins.
     * If you want to implement pagination, and you are having join in your query,
     * then use instead take method instead.
     */
    limit(limit?: number): this {
        this.expressionMap.limit = limit;
        return this;
    }

    /**
     * Set's OFFSET - selection offset.
     * NOTE that it may not work as you expect if you are using joins.
     * If you want to implement pagination, and you are having join in your query,
     * then use instead skip method instead.
     */
    offset(offset?: number): this {
        this.expressionMap.offset = offset;
        return this;
    }

    /**
     * Sets maximal number of entities to take.
     */
    take(take?: number): this {
        this.expressionMap.take = take;
        return this;
    }

    /**
     * Sets number of entities to skip.
     */
    skip(skip?: number): this {
        this.expressionMap.skip = skip;
        return this;
    }

    /**
     * Sets locking mode.
     */
    setLock(lockMode: "optimistic", lockVersion: number): this;

    /**
     * Sets locking mode.
     */
    setLock(lockMode: "optimistic", lockVersion: Date): this;

    /**
     * Sets locking mode.
     */
    setLock(lockMode: "pessimistic_read"|"pessimistic_write"): this;

    /**
     * Sets locking mode.
     */
    setLock(lockMode: "optimistic"|"pessimistic_read"|"pessimistic_write", lockVersion?: number|Date): this {
        this.expressionMap.lockMode = lockMode;
        this.expressionMap.lockVersion = lockVersion;
        return this;

    }

    /**
     * Gets first raw result returned by execution of generated query builder sql.
     */
    async getRawOne(): Promise<any> {
        return (await this.getRawMany())[0];
    }

    /**
     * Gets all raw results returned by execution of generated query builder sql.
     */
    async getRawMany(): Promise<any[]> {
        if (this.expressionMap.lockMode === "optimistic")
            throw new OptimisticLockCanNotBeUsedError();

        this.expressionMap.queryEntity = false;
        const queryRunner = this.obtainQueryRunner();
        try {
            return await this.loadRawResults(queryRunner);

        } finally {
            if (queryRunner !== this.queryRunner) { // means we created our own query runner
                await queryRunner.release();
            }
        }
    }

    /**
     * Executes sql generated by query builder and returns object with raw results and entities created from them.
     */
    async getRawAndEntities(): Promise<{ entities: Entity[], raw: any[] }> {
        const queryRunner = this.obtainQueryRunner();
        try {
            this.expressionMap.queryEntity = true;
            return await this.executeEntitiesAndRawResults(queryRunner);

        } finally {
            if (queryRunner !== this.queryRunner) // means we created our own query runner
                await queryRunner.release();
        }
    }

    /**
     * Gets single entity returned by execution of generated query builder sql.
     */
    async getOne(): Promise<Entity|undefined> {
        const results = await this.getRawAndEntities();
        const result = results.entities[0] as any;

        if (result && this.expressionMap.lockMode === "optimistic" && this.expressionMap.lockVersion) {
            const metadata = this.expressionMap.mainAlias!.metadata;

            if (this.expressionMap.lockVersion instanceof Date) {
                const actualVersion = metadata.updateDateColumn!.getEntityValue(result); // what if columns arent set?
                if (actualVersion.getTime() !== this.expressionMap.lockVersion.getTime())
                    throw new OptimisticLockVersionMismatchError(metadata.name, this.expressionMap.lockVersion, actualVersion);

            } else {
                const actualVersion = metadata.versionColumn!.getEntityValue(result); // what if columns arent set?
                if (actualVersion !== this.expressionMap.lockVersion)
                    throw new OptimisticLockVersionMismatchError(metadata.name, this.expressionMap.lockVersion, actualVersion);
            }
        }

        return result;
    }

    /**
     * Gets entities returned by execution of generated query builder sql.
     */
    async getMany(): Promise<Entity[]> {
        if (this.expressionMap.lockMode === "optimistic")
            throw new OptimisticLockCanNotBeUsedError();

        const results = await this.getRawAndEntities();
        return results.entities;
    }

    /**
     * Gets count - number of entities selected by sql generated by this query builder.
     * Count excludes all limitations set by setFirstResult and setMaxResults methods call.
     */
    async getCount(): Promise<number> {
        if (this.expressionMap.lockMode === "optimistic")
            throw new OptimisticLockCanNotBeUsedError();

        const queryRunner = this.obtainQueryRunner();
        try {
            return await this.executeCountQuery(queryRunner);

        } finally {
            if (queryRunner !== this.queryRunner) // means we created our own query runner
                await queryRunner.release();
        }
    }

    /**
     * Executes built SQL query and returns entities and overall entities count (without limitation).
     * This method is useful to build pagination.
     */
    async getManyAndCount(): Promise<[Entity[], number]> {
        if (this.expressionMap.lockMode === "optimistic")
            throw new OptimisticLockCanNotBeUsedError();

        const queryRunner = this.obtainQueryRunner();
        try {
            const entitiesAndRaw = await this.executeEntitiesAndRawResults(queryRunner);
            const count = await this.executeCountQuery(queryRunner);
            return [entitiesAndRaw.entities, count];

        } finally {
            if (queryRunner !== this.queryRunner) // means we created our own query runner
                await queryRunner.release();
        }
    }

    /**
     * Executes built SQL query and returns raw data stream.
     */
    async stream(): Promise<ReadStream> {
        this.expressionMap.queryEntity = false;
        const [sql, parameters] = this.getQueryAndParameters();
        const queryRunner = this.obtainQueryRunner();
        try {
            const releaseFn = () => {
                if (queryRunner !== this.queryRunner) // means we created our own query runner
                    return queryRunner.release();
                return;
            };
            return queryRunner.stream(sql, parameters, releaseFn, releaseFn);

        } finally {
            if (queryRunner !== this.queryRunner) // means we created our own query runner
                await queryRunner.release();
        }
    }

    /**
     * Enables or disables query result caching.
     */
    cache(enabled: boolean): this;

    /**
     * Enables query result caching and sets in milliseconds in which cache will expire.
     * If not set then global caching time will be used.
     */
    cache(milliseconds: number): this;

    /**
     * Enables query result caching and sets cache id and milliseconds in which cache will expire.
     */
    cache(id: any, milliseconds?: number): this;

    /**
     * Enables or disables query result caching.
     */
    cache(enabledOrMillisecondsOrId: boolean|number|string, maybeMilliseconds?: number): this {

        if (typeof enabledOrMillisecondsOrId === "boolean") {
            this.expressionMap.cache = enabledOrMillisecondsOrId;

        } else if (typeof enabledOrMillisecondsOrId === "number") {
            this.expressionMap.cache = true;
            this.expressionMap.cacheDuration = enabledOrMillisecondsOrId;

        } else if (typeof enabledOrMillisecondsOrId === "string" || typeof enabledOrMillisecondsOrId === "number") {
            this.expressionMap.cache = true;
            this.expressionMap.cacheId = enabledOrMillisecondsOrId;
        }

        if (maybeMilliseconds) {
            this.expressionMap.cacheDuration = maybeMilliseconds;
        }

        return this;
    }

    // -------------------------------------------------------------------------
    // Protected Methods
    // -------------------------------------------------------------------------

    protected join(direction: "INNER"|"LEFT",
                   entityOrProperty: Function|string|((qb: SelectQueryBuilder<any>) => SelectQueryBuilder<any>),
                   aliasName: string,
                   condition?: string,
                   parameters?: ObjectLiteral,
                   mapToProperty?: string,
                   isMappingMany?: boolean): void {

        this.setParameters(parameters || {});

        const joinAttribute = new JoinAttribute(this.connection, this.expressionMap);
        joinAttribute.direction = direction;
        joinAttribute.mapToProperty = mapToProperty;
        joinAttribute.isMappingMany = isMappingMany;
        joinAttribute.entityOrProperty = entityOrProperty; // relationName
        joinAttribute.condition = condition; // joinInverseSideCondition
        // joinAttribute.junctionAlias = joinAttribute.relation.isOwning ? parentAlias + "_" + destinationTableAlias : destinationTableAlias + "_" + parentAlias;
        this.expressionMap.joinAttributes.push(joinAttribute);

        if (joinAttribute.metadata) {

            // todo: find and set metadata right there?
            joinAttribute.alias = this.expressionMap.createAlias({
                type: "join",
                name: aliasName,
                metadata: joinAttribute.metadata
            });
            if (joinAttribute.relation && joinAttribute.relation.junctionEntityMetadata) {
                this.expressionMap.createAlias({
                    type: "join",
                    name: joinAttribute.junctionAlias,
                    metadata: joinAttribute.relation.junctionEntityMetadata
                });
            }

        } else {
            let subQuery: string = "";
            if (entityOrProperty instanceof Function) {
                const subQueryBuilder: SelectQueryBuilder<any> = (entityOrProperty as any)(((this as any) as SelectQueryBuilder<any>).subQuery());
                this.setParameters(subQueryBuilder.getParameters());
                subQuery = subQueryBuilder.getQuery();

            } else {
                subQuery = entityOrProperty;
            }
            const isSubQuery = entityOrProperty instanceof Function || entityOrProperty.substr(0, 1) === "(" && entityOrProperty.substr(-1) === ")";
            joinAttribute.alias = this.expressionMap.createAlias({
                type: "join",
                name: aliasName,
                tableName: isSubQuery === false ? entityOrProperty as string : undefined,
                subQuery: isSubQuery === true ? subQuery : undefined,
            });
        }
    }

    /**
     * Creates "SELECT FROM" part of SQL query.
     */
    protected createSelectExpression() {

        if (!this.expressionMap.mainAlias)
            throw new Error("Cannot build query because main alias is not set (call qb#from method)");

        // todo throw exception if selects or from is missing

        const allSelects: SelectQuery[] = [];
        const excludedSelects: SelectQuery[] = [];

        if (this.expressionMap.mainAlias.hasMetadata) {
            const metadata = this.expressionMap.mainAlias.metadata;
            allSelects.push(...this.buildEscapedEntityColumnSelects(this.expressionMap.mainAlias.name, metadata));
            excludedSelects.push(...this.findEntityColumnSelects(this.expressionMap.mainAlias.name, metadata));
        }

        // add selects from joins
        this.expressionMap.joinAttributes
            .forEach(join => {
                if (join.metadata) {
                    allSelects.push(...this.buildEscapedEntityColumnSelects(join.alias.name!, join.metadata));
                    excludedSelects.push(...this.findEntityColumnSelects(join.alias.name!, join.metadata));
                } else {
                    const hasMainAlias = this.expressionMap.selects.some(select => select.selection === join.alias.name);
                    if (hasMainAlias) {
                        allSelects.push({ selection: this.escape(join.alias.name!) + ".*" });
                        excludedSelects.push({ selection: this.escape(join.alias.name!) });
                    }
                }
            });

        if (!this.expressionMap.ignoreParentTablesJoins && this.expressionMap.mainAlias.hasMetadata) {
            const metadata = this.expressionMap.mainAlias.metadata;
            if (metadata.parentEntityMetadata && metadata.parentEntityMetadata.inheritanceType === "class-table" && metadata.parentIdColumns) {
                const alias = "parentIdColumn_" + metadata.parentEntityMetadata.tableName;
                metadata.parentEntityMetadata.columns.forEach(column => {
                    // TODO implement partial select
                    allSelects.push({ selection: this.escape(alias) + "." + this.escape(column.databaseName), aliasName: alias + "_" + column.databaseName });
                });
            }
        }

        // add selects from relation id joins
        // this.relationIdAttributes.forEach(relationIdAttr => {
        // });

        /*if (this.enableRelationIdValues) {
         const parentMetadata = this.aliasMap.getEntityMetadataByAlias(this.aliasMap.mainAlias);
         if (!parentMetadata)
         throw new Error("Cannot get entity metadata for the given alias " + this.aliasMap.mainAlias.name);

         const metadata = this.connection.entityMetadatas.findByTarget(this.aliasMap.mainAlias.target);
         metadata.manyToManyRelations.forEach(relation => {

         const junctionMetadata = relation.junctionEntityMetadata;
         junctionMetadata.columns.forEach(column => {
         const select = ea(this.aliasMap.mainAlias.name + "_" + junctionMetadata.table.name + "_ids") + "." +
         ec(column.name) + " AS " +
         ea(this.aliasMap.mainAlias.name + "_" + relation.name + "_ids_" + column.name);
         allSelects.push(select);
         });
         });
         }*/

        // add all other selects
        this.expressionMap.selects
            .filter(select => excludedSelects.indexOf(select) === -1)
            .forEach(select => allSelects.push({ selection: this.replacePropertyNames(select.selection), aliasName: select.aliasName }));

        // if still selection is empty, then simply set it to all (*)
        if (allSelects.length === 0)
            allSelects.push({ selection: "*" });

        let lock: string = "";
        if (this.connection.driver instanceof SqlServerDriver) {
            switch (this.expressionMap.lockMode) {
                case "pessimistic_read":
                    lock = " WITH (HOLDLOCK, ROWLOCK)";
                    break;
                case "pessimistic_write":
                    lock = " WITH (UPDLOCK, ROWLOCK)";
                    break;
            }
        }

        // create a selection query
        const froms = this.expressionMap.aliases
            .filter(alias => alias.type === "from" && (alias.tableName || alias.subQuery))
            .map(alias => {
                if (alias.subQuery)
                    return alias.subQuery + " " + this.escape(alias.name);

                return this.getTableName(alias.tableName!) + " " + this.escape(alias.name);
            });
        const selection = allSelects.map(select => select.selection + (select.aliasName ? " AS " + this.escape(select.aliasName) : "")).join(", ");
        if ((this.expressionMap.limit || this.expressionMap.offset) && this.connection.driver instanceof OracleDriver)
            return "SELECT ROWNUM " + this.escape("RN") + "," + selection + " FROM " + froms.join(", ") + lock;

        return "SELECT " + selection + " FROM " + froms.join(", ") + lock;
    }

    /**
     * Creates "JOIN" part of SQL query.
     */
    protected createJoinExpression(): string {

        // examples:
        // select from owning side
        // qb.select("post")
        //     .leftJoinAndSelect("post.category", "category");
        // select from non-owning side
        // qb.select("category")
        //     .leftJoinAndSelect("category.post", "post");

        const joins = this.expressionMap.joinAttributes.map(joinAttr => {

            const relation = joinAttr.relation;
            const destinationTableName = joinAttr.tableName;
            const destinationTableAlias = joinAttr.alias.name;
            const appendedCondition = joinAttr.condition ? " AND (" + joinAttr.condition + ")" : "";
            const parentAlias = joinAttr.parentAlias;

            // if join was build without relation (e.g. without "post.category") then it means that we have direct
            // table to join, without junction table involved. This means we simply join direct table.
            if (!parentAlias || !relation) {
                const destinationJoin = joinAttr.alias.subQuery ? joinAttr.alias.subQuery : this.getTableName(destinationTableName);
                return " " + joinAttr.direction + " JOIN " + destinationJoin + " " + this.escape(destinationTableAlias) +
                    (joinAttr.condition ? " ON " + this.replacePropertyNames(joinAttr.condition) : "");
            }

            // if real entity relation is involved
            if (relation.isManyToOne || relation.isOneToOneOwner) {

                // JOIN `category` `category` ON `category`.`id` = `post`.`categoryId`
                const condition = relation.joinColumns.map(joinColumn => {
                    return destinationTableAlias + "." + joinColumn.referencedColumn!.propertyPath + "=" +
                        parentAlias + "." + relation.propertyPath + "." + joinColumn.referencedColumn!.propertyPath;
                }).join(" AND ");

                return " " + joinAttr.direction + " JOIN " + this.getTableName(destinationTableName) + " " + this.escape(destinationTableAlias) + " ON " + this.replacePropertyNames(condition + appendedCondition);

            } else if (relation.isOneToMany || relation.isOneToOneNotOwner) {

                // JOIN `post` `post` ON `post`.`categoryId` = `category`.`id`
                const condition = relation.inverseRelation!.joinColumns.map(joinColumn => {
                    return destinationTableAlias + "." + relation.inverseRelation!.propertyPath + "." + joinColumn.referencedColumn!.propertyPath + "=" +
                        parentAlias + "." + joinColumn.referencedColumn!.propertyPath;
                }).join(" AND ");

                return " " + joinAttr.direction + " JOIN " + this.getTableName(destinationTableName) + " " + this.escape(destinationTableAlias) + " ON " + this.replacePropertyNames(condition + appendedCondition);

            } else { // means many-to-many
                const junctionTableName = relation.junctionEntityMetadata!.tableName;

                const junctionAlias = joinAttr.junctionAlias;
                let junctionCondition = "", destinationCondition = "";

                if (relation.isOwning) {

                    junctionCondition = relation.joinColumns.map(joinColumn => {
                        // `post_category`.`postId` = `post`.`id`
                        return junctionAlias + "." + joinColumn.propertyPath + "=" + parentAlias + "." + joinColumn.referencedColumn!.propertyPath;
                    }).join(" AND ");

                    destinationCondition = relation.inverseJoinColumns.map(joinColumn => {
                        // `category`.`id` = `post_category`.`categoryId`
                        return destinationTableAlias + "." + joinColumn.referencedColumn!.propertyPath + "=" + junctionAlias + "." + joinColumn.propertyPath;
                    }).join(" AND ");

                } else {
                    junctionCondition = relation.inverseRelation!.inverseJoinColumns.map(joinColumn => {
                        // `post_category`.`categoryId` = `category`.`id`
                        return junctionAlias + "." + joinColumn.propertyPath + "=" + parentAlias + "." + joinColumn.referencedColumn!.propertyPath;
                    }).join(" AND ");

                    destinationCondition = relation.inverseRelation!.joinColumns.map(joinColumn => {
                        // `post`.`id` = `post_category`.`postId`
                        return destinationTableAlias + "." + joinColumn.referencedColumn!.propertyPath + "=" + junctionAlias + "." + joinColumn.propertyPath;
                    }).join(" AND ");
                }

                return " " + joinAttr.direction + " JOIN " + this.getTableName(junctionTableName) + " " + this.escape(junctionAlias) + " ON " + this.replacePropertyNames(junctionCondition) +
                    " " + joinAttr.direction + " JOIN " + this.getTableName(destinationTableName) + " " + this.escape(destinationTableAlias) + " ON " + this.replacePropertyNames(destinationCondition + appendedCondition);

            }
        });

        if (!this.expressionMap.ignoreParentTablesJoins && this.expressionMap.mainAlias!.hasMetadata) {
            const metadata = this.expressionMap.mainAlias!.metadata;
            if (metadata.parentEntityMetadata && metadata.parentEntityMetadata.inheritanceType === "class-table" && metadata.parentIdColumns) {
                const alias = "parentIdColumn_" + metadata.parentEntityMetadata.tableName;
                const condition = metadata.parentIdColumns.map(parentIdColumn => {
                    return this.expressionMap.mainAlias!.name + "." + parentIdColumn.propertyPath + " = " + this.escape(alias) + "." + this.escape(parentIdColumn.referencedColumn!.propertyPath);
                }).join(" AND ");
                const join = " JOIN " + this.getTableName(metadata.parentEntityMetadata.tableName) + " " + this.escape(alias) + " ON " + this.replacePropertyNames(condition);
                joins.push(join);
            }
        }

        return joins.join(" ");
    }

    /**
     * Creates "GROUP BY" part of SQL query.
     */
    protected createGroupByExpression() {
        if (!this.expressionMap.groupBys || !this.expressionMap.groupBys.length) return "";
        return " GROUP BY " + this.replacePropertyNames(this.expressionMap.groupBys.join(", "));
    }

    /**
     * Creates "ORDER BY" part of SQL query.
     */
    protected createOrderByExpression() {
        const orderBys = this.expressionMap.allOrderBys;
        if (Object.keys(orderBys).length > 0)
            return " ORDER BY " + Object.keys(orderBys)
                    .map(columnName => {
                        if (typeof orderBys[columnName] === "string") {
                            return this.replacePropertyNames(columnName) + " " + orderBys[columnName];
                        } else {
                            return this.replacePropertyNames(columnName) + " " + (orderBys[columnName] as any).order + " " + (orderBys[columnName] as any).nulls;
                        }
                    })
                    .join(", ");

        return "";
    }

    /**
     * Creates "LIMIT" and "OFFSET" parts of SQL query for Oracle database.
     */
    protected createLimitOffsetOracleSpecificExpression(sql: string): string {
        if ((this.expressionMap.offset || this.expressionMap.limit) && this.connection.driver instanceof OracleDriver) {
            sql = "SELECT * FROM (" + sql + ") WHERE ";
            if (this.expressionMap.offset) {
                sql += this.escape("RN") + " >= " + this.expressionMap.offset;
            }
            if (this.expressionMap.limit) {
                sql += (this.expressionMap.offset ? " AND " : "") + this.escape("RN") + " <= " + ((this.expressionMap.offset || 0) + this.expressionMap.limit);
            }
        }
        return sql;
    }

    /**
     * Creates "LIMIT" and "OFFSET" parts of SQL query.
     */
    protected createLimitOffsetExpression(): string {
        if (this.connection.driver instanceof OracleDriver)
            return "";

        if (this.connection.driver instanceof SqlServerDriver) {

            if (this.expressionMap.limit && this.expressionMap.offset)
                return " OFFSET " + this.expressionMap.offset + " ROWS FETCH NEXT " + this.expressionMap.limit + " ROWS ONLY";
            if (this.expressionMap.limit)
                return " OFFSET 0 ROWS FETCH NEXT " + this.expressionMap.limit + " ROWS ONLY";
            if (this.expressionMap.offset)
                return " OFFSET " + this.expressionMap.offset + " ROWS";

        } else {
            if (this.expressionMap.limit && this.expressionMap.offset)
                return " LIMIT " + this.expressionMap.limit + " OFFSET " + this.expressionMap.offset;
            if (this.expressionMap.limit)
                return " LIMIT " + this.expressionMap.limit;
            if (this.expressionMap.offset)
                return " OFFSET " + this.expressionMap.offset;
        }

        return "";
    }

    /**
     * Creates "LOCK" part of SQL query.
     */
    protected createLockExpression(): string {
        switch (this.expressionMap.lockMode) {
            case "pessimistic_read":
                if (this.connection.driver instanceof MysqlDriver) {
                    return " LOCK IN SHARE MODE";

                } else if (this.connection.driver instanceof PostgresDriver) {
                    return " FOR SHARE";

                } else if (this.connection.driver instanceof SqlServerDriver) {
                    return "";

                } else {
                    throw new LockNotSupportedOnGivenDriverError();
                }
            case "pessimistic_write":
                if (this.connection.driver instanceof MysqlDriver || this.connection.driver instanceof PostgresDriver) {
                    return " FOR UPDATE";

                } else if (this.connection.driver instanceof SqlServerDriver) {
                    return "";

                } else {
                    throw new LockNotSupportedOnGivenDriverError();
                }
            default:
                return "";
        }
    }

    /**
     * Creates "HAVING" part of SQL query.
     */
    protected createHavingExpression() {
        if (!this.expressionMap.havings || !this.expressionMap.havings.length) return "";
        const conditions = this.expressionMap.havings.map((having, index) => {
            switch (having.type) {
                case "and":
                    return (index > 0 ? "AND " : "") + this.replacePropertyNames(having.condition);
                case "or":
                    return (index > 0 ? "OR " : "") + this.replacePropertyNames(having.condition);
                default:
                    return this.replacePropertyNames(having.condition);
            }
        }).join(" ");

        if (!conditions.length) return "";
        return " HAVING " + conditions;
    }

    protected buildEscapedEntityColumnSelects(aliasName: string, metadata: EntityMetadata): SelectQuery[] {
        const hasMainAlias = this.expressionMap.selects.some(select => select.selection === aliasName);

        const columns: ColumnMetadata[] = [];
        if (hasMainAlias) {
            columns.push(...metadata.columns.filter(column => column.isSelect === true));
        }
        columns.push(...metadata.columns.filter(column => {
            return this.expressionMap.selects.some(select => select.selection === aliasName + "." + column.propertyPath);
        }));

        // if user used partial selection and did not select some primary columns which are required to be selected
        // we select those primary columns and mark them as "virtual". Later virtual column values will be removed from final entity
        // to make entity contain exactly what user selected
        const nonSelectedPrimaryColumns = this.expressionMap.queryEntity ? metadata.primaryColumns.filter(primaryColumn => columns.indexOf(primaryColumn) === -1) : [];
        const allColumns = [...columns, ...nonSelectedPrimaryColumns];

        return allColumns.map(column => {
            const selection = this.expressionMap.selects.find(select => select.selection === aliasName + "." + column.propertyPath);
            return {
                selection: this.escape(aliasName) + "." + this.escape(column.databaseName),
                aliasName: selection && selection.aliasName ? selection.aliasName : aliasName + "_" + column.databaseName,
                // todo: need to keep in mind that custom selection.aliasName breaks hydrator. fix it later!
                virtual: selection ? selection.virtual === true : (hasMainAlias ? false : true),
            };
        });
    }

    protected findEntityColumnSelects(aliasName: string, metadata: EntityMetadata): SelectQuery[] {
        const mainSelect = this.expressionMap.selects.find(select => select.selection === aliasName);
        if (mainSelect)
            return [mainSelect];

        return this.expressionMap.selects.filter(select => {
            return metadata.columns.some(column => select.selection === aliasName + "." + column.propertyPath);
        });
    }

    protected async executeCountQuery(queryRunner: QueryRunner): Promise<number> {
        this.expressionMap.queryEntity = false;

        const mainAlias = this.expressionMap.mainAlias!.name; // todo: will this work with "fromTableName"?
        const metadata = this.expressionMap.mainAlias!.metadata;

        const distinctAlias = this.escape(mainAlias);
        let countSql: string = "";
        if (metadata.hasMultiplePrimaryKeys) {
            if (this.connection.driver instanceof AbstractSqliteDriver) {
                countSql = `COUNT(DISTINCT(` + metadata.primaryColumns.map((primaryColumn, index) => {
                    const propertyName = this.escape(primaryColumn.databaseName);
                    return `${distinctAlias}.${propertyName}`;
                }).join(" || ") + ")) as \"cnt\"";

            } else {
                countSql = `COUNT(DISTINCT(CONCAT(` + metadata.primaryColumns.map((primaryColumn, index) => {
                    const propertyName = this.escape(primaryColumn.databaseName);
                    return `${distinctAlias}.${propertyName}`;
                }).join(", ") + "))) as \"cnt\"";
            }

        } else {
            countSql = `COUNT(DISTINCT(` + metadata.primaryColumns.map((primaryColumn, index) => {
                const propertyName = this.escape(primaryColumn.databaseName);
                return `${distinctAlias}.${propertyName}`;
            }).join(", ") + ")) as \"cnt\"";
        }

        const results = await this.clone()
            .mergeExpressionMap({ ignoreParentTablesJoins: true })
            .orderBy()
            .groupBy()
            .offset(undefined)
            .limit(undefined)
            .select(countSql)
            .loadRawResults(queryRunner);

        if (!results || !results[0] || !results[0]["cnt"])
            return 0;

        return parseInt(results[0]["cnt"]);
    }

    /**
     * Executes sql generated by query builder and returns object with raw results and entities created from them.
     */
    protected async executeEntitiesAndRawResults(queryRunner: QueryRunner): Promise<{ entities: Entity[], raw: any[] }> {

        if (!this.expressionMap.mainAlias)
            throw new Error(`Alias is not set. Use "from" method to set an alias.`);

        if ((this.expressionMap.lockMode === "pessimistic_read" || this.expressionMap.lockMode === "pessimistic_write") && !queryRunner.isTransactionActive)
            throw new PessimisticLockTransactionRequiredError();

        if (this.expressionMap.lockMode === "optimistic") {
            const metadata = this.expressionMap.mainAlias.metadata;
            if (!metadata.versionColumn && !metadata.updateDateColumn)
                throw new NoVersionOrUpdateDateColumnError(metadata.name);
        }

        const broadcaster = this.connection.broadcaster;
        const relationIdLoader = new RelationIdLoader(this.connection, queryRunner, this.expressionMap.relationIdAttributes);
        const relationCountLoader = new RelationCountLoader(this.connection, queryRunner, this.expressionMap.relationCountAttributes);
        const relationIdMetadataTransformer = new RelationIdMetadataToAttributeTransformer(this.expressionMap);
        relationIdMetadataTransformer.transform();
        const relationCountMetadataTransformer = new RelationCountMetadataToAttributeTransformer(this.expressionMap);
        relationCountMetadataTransformer.transform();

        let rawResults: any[] = [], entities: any[] = [];

        // for pagination enabled (e.g. skip and take) its much more complicated - its a special process
        // where we make two queries to find the data we need
        // first query find ids in skip and take range
        // and second query loads the actual data in given ids range
        if (this.expressionMap.skip || this.expressionMap.take) {

            // we are skipping order by here because its not working in subqueries anyway
            // to make order by working we need to apply it on a distinct query
            const [selects, orderBys] = this.createOrderByCombinedWithSelectExpression("distinctAlias");
            const metadata = this.expressionMap.mainAlias.metadata;
            const mainAliasName = this.expressionMap.mainAlias.name;

            const querySelects = metadata.primaryColumns.map(primaryColumn => {
                const distinctAlias = this.escape("distinctAlias");
                const columnAlias = this.escape(mainAliasName + "_" + primaryColumn.databaseName);
                if (!orderBys[columnAlias]) // make sure we aren't overriding user-defined order in inverse direction
                    orderBys[columnAlias] = "ASC";
                return `${distinctAlias}.${columnAlias} as "ids_${mainAliasName + "_" + primaryColumn.databaseName}"`;
            });

            rawResults = await new SelectQueryBuilder(this.connection, queryRunner)
                .select(`DISTINCT ${querySelects.join(", ")} `)
                .addSelect(selects)
                .from(`(${this.clone().orderBy().groupBy().getQuery()})`, "distinctAlias")
                .offset(this.expressionMap.skip)
                .limit(this.expressionMap.take)
                .orderBy(orderBys)
                .cache(this.expressionMap.cache ? this.expressionMap.cache : this.expressionMap.cacheId, this.expressionMap.cacheDuration)
                .setParameters(this.getParameters())
                .getRawMany();

            if (rawResults.length > 0) {
                let condition = "";
                const parameters: ObjectLiteral = {};
                if (metadata.hasMultiplePrimaryKeys) {
                    condition = rawResults.map((result, index) => {
                        return metadata.primaryColumns.map(primaryColumn => {
<<<<<<< HEAD
                            parameters["ids_" + primaryColumn.databaseName] = result["ids_" + primaryColumn.databaseName];
                            return mainAliasName + "." + primaryColumn.propertyPath + "=:ids_" + primaryColumn.databaseName;
=======
                            parameters[`ids_${index}_${primaryColumn.propertyName}`] = result[`ids_${mainAliasName}_${primaryColumn.databaseName}`];
                            return `${mainAliasName}.${primaryColumn.propertyName}=:ids_${index}_${primaryColumn.databaseName}`;
>>>>>>> b96fc776
                        }).join(" AND ");
                    }).join(" OR ");
                } else {
                    const ids = rawResults.map(result => result["ids_" + mainAliasName + "_" + metadata.primaryColumns[0].databaseName]);
                    const areAllNumbers = ids.every((id: any) => typeof id === "number");
                    if (areAllNumbers) {
                        // fixes #190. if all numbers then its safe to perform query without parameter
                        condition = `${mainAliasName}.${metadata.primaryColumns[0].propertyPath} IN (${ids.join(", ")})`;
                    } else {
                        parameters["ids"] = ids;
                        condition = mainAliasName + "." + metadata.primaryColumns[0].propertyPath + " IN (:ids)";
                    }
                }
                rawResults = await this.clone()
                    .mergeExpressionMap({ extraAppendedAndWhereCondition: condition })
                    .setParameters(parameters)
                    .loadRawResults(queryRunner);
            }

        } else {
            rawResults = await this.loadRawResults(queryRunner);
        }

        if (rawResults.length > 0) {

            // transform raw results into entities
            const rawRelationIdResults = await relationIdLoader.load(rawResults);
            const rawRelationCountResults = await relationCountLoader.load(rawResults);
            const transformer = new RawSqlResultsToEntityTransformer(this.expressionMap, this.connection.driver, rawRelationIdResults, rawRelationCountResults);
            entities = transformer.transform(rawResults, this.expressionMap.mainAlias!);

            // broadcast all "after load" events
            if (this.expressionMap.mainAlias.hasMetadata)
                await broadcaster.broadcastLoadEventsForAll(this.expressionMap.mainAlias.target, entities);
        }

        return {
            raw: rawResults,
            entities: entities,
        };
    }

    protected createOrderByCombinedWithSelectExpression(parentAlias: string): [ string, OrderByCondition] {

        // if table has a default order then apply it
        const orderBys = this.expressionMap.allOrderBys;

        const selectString = Object.keys(orderBys)
            .map(columnName => {
                if (columnName.indexOf(".") === -1) return;

                const [aliasName, propertyPath] = columnName.split(".");
                const alias = this.expressionMap.findAliasByName(aliasName);
                const column = alias.metadata.findColumnWithPropertyName(propertyPath);
                return this.escape(parentAlias) + "." + this.escape(aliasName + "_" + column!.databaseName);
            })
            .join(", ");

        const orderByObject: OrderByCondition = {};
        Object.keys(orderBys).forEach(columnName => {
            if (columnName.indexOf(".") === -1) return;

            const [aliasName, propertyPath] = columnName.split(".");
            const alias = this.expressionMap.findAliasByName(aliasName);
            const column = alias.metadata.findColumnWithPropertyName(propertyPath);
            orderByObject[this.escape(parentAlias) + "." + this.escape(aliasName + "_" + column!.databaseName)] = orderBys[columnName];
        });

        return [selectString, orderByObject];
    }

    /**
     * Loads raw results from the database.
     */
    protected async loadRawResults(queryRunner: QueryRunner) {
        const [sql, parameters] = this.getQueryAndParameters();
        const cacheOptions = typeof this.connection.options.cache === "object" ? this.connection.options.cache : {};
        let savedQueryResultCacheOptions: QueryResultCacheOptions|undefined = undefined;
        if (this.connection.queryResultCache && (this.expressionMap.cache || cacheOptions.alwaysEnabled)) {
            savedQueryResultCacheOptions = await this.connection.queryResultCache.getFromCache({
                identifier: this.expressionMap.cacheId,
                query: this.getSql(),
                duration: this.expressionMap.cacheDuration || cacheOptions.duration || 1000
            }, queryRunner);
            if (savedQueryResultCacheOptions && !this.connection.queryResultCache.isExpired(savedQueryResultCacheOptions))
                return JSON.parse(savedQueryResultCacheOptions.result);
        }

        const results = await queryRunner.query(sql, parameters);

        if (this.connection.queryResultCache && (this.expressionMap.cache || cacheOptions.alwaysEnabled)) {
            await this.connection.queryResultCache.storeInCache({
                identifier: this.expressionMap.cacheId,
                query: this.getSql(),
                time: new Date().getTime(),
                duration: this.expressionMap.cacheDuration || cacheOptions.duration || 1000,
                result: JSON.stringify(results)
            }, savedQueryResultCacheOptions, queryRunner);
        }

        return results;
    }

    /**
     * Merges into expression map given expression map properties.
     */
    protected mergeExpressionMap(expressionMap: Partial<QueryExpressionMap>): this {
        Object.assign(this.expressionMap, expressionMap);
        return this;
    }

    /**
     * Creates a query builder used to execute sql queries inside this query builder.
     */
    protected obtainQueryRunner() {
        return this.queryRunner || this.connection.createQueryRunner("slave");
    }

}<|MERGE_RESOLUTION|>--- conflicted
+++ resolved
@@ -1654,13 +1654,8 @@
                 if (metadata.hasMultiplePrimaryKeys) {
                     condition = rawResults.map((result, index) => {
                         return metadata.primaryColumns.map(primaryColumn => {
-<<<<<<< HEAD
-                            parameters["ids_" + primaryColumn.databaseName] = result["ids_" + primaryColumn.databaseName];
-                            return mainAliasName + "." + primaryColumn.propertyPath + "=:ids_" + primaryColumn.databaseName;
-=======
-                            parameters[`ids_${index}_${primaryColumn.propertyName}`] = result[`ids_${mainAliasName}_${primaryColumn.databaseName}`];
-                            return `${mainAliasName}.${primaryColumn.propertyName}=:ids_${index}_${primaryColumn.databaseName}`;
->>>>>>> b96fc776
+                            parameters[`ids_${index}_${primaryColumn.databaseName}`] = result[`ids_${mainAliasName}_${primaryColumn.databaseName}`];
+                            return `${mainAliasName}.${primaryColumn.propertyPath}=:ids_${index}_${primaryColumn.databaseName}`;
                         }).join(" AND ");
                     }).join(" OR ");
                 } else {
