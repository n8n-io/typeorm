import {RawSqlResultsToEntityTransformer} from "./transformer/RawSqlResultsToEntityTransformer";
import {EntityMetadata} from "../metadata/EntityMetadata";
import {ObjectLiteral} from "../common/ObjectLiteral";
import {QueryRunner} from "../query-runner/QueryRunner";
import {SqlServerDriver} from "../driver/sqlserver/SqlServerDriver";
import {Connection} from "../connection/Connection";
import {JoinOptions} from "./JoinOptions";
import {QueryRunnerProvider} from "../query-runner/QueryRunnerProvider";
import {PessimisticLockTransactionRequiredError} from "./error/PessimisticLockTransactionRequiredError";
import {NoVersionOrUpdateDateColumnError} from "./error/NoVersionOrUpdateDateColumnError";
import {OptimisticLockVersionMismatchError} from "./error/OptimisticLockVersionMismatchError";
import {OptimisticLockCanNotBeUsedError} from "./error/OptimisticLockCanNotBeUsedError";
import {PostgresDriver} from "../driver/postgres/PostgresDriver";
import {MysqlDriver} from "../driver/mysql/MysqlDriver";
import {LockNotSupportedOnGivenDriverError} from "./error/LockNotSupportedOnGivenDriverError";
import {ColumnMetadata} from "../metadata/ColumnMetadata";
import {JoinAttribute} from "./JoinAttribute";
import {RelationIdAttribute} from "./relation-id/RelationIdAttribute";
import {RelationCountAttribute} from "./relation-count/RelationCountAttribute";
import {QueryExpressionMap} from "./QueryExpressionMap";
import {SelectQuery} from "./SelectQuery";
import {RelationIdLoader} from "./relation-id/RelationIdLoader";
import {RelationIdLoadResult} from "./relation-id/RelationIdLoadResult";
import {RelationIdMetadataToAttributeTransformer} from "./relation-id/RelationIdMetadataToAttributeTransformer";
import {RelationCountLoadResult} from "./relation-count/RelationCountLoadResult";
import {RelationCountLoader} from "./relation-count/RelationCountLoader";
import {RelationCountMetadataToAttributeTransformer} from "./relation-count/RelationCountMetadataToAttributeTransformer";


// todo: fix problem with long aliases eg getMaxIdentifierLength
// todo: fix replacing in .select("COUNT(post.id) AS cnt") statement
// todo: implement joinAlways in relations and relationId
// todo: implement @Select decorator
// todo: add quoting functions
// todo: .addCount and .addCountSelect()
// todo: add selectAndMap

// todo: tests for:
// todo: entityOrProperty can be target name. implement proper behaviour if it is.
// todo: think about subselect in joins syntax
// todo: create multiple representations of QueryBuilder: UpdateQueryBuilder, DeleteQueryBuilder
// qb.update() returns UpdateQueryBuilder
// qb.delete() returns DeleteQueryBuilder
// qb.select() returns SelectQueryBuilder
// todo: COMPLETELY COVER QUERY BUILDER WITH TESTS

// todo: SUBSELECT IMPLEMENTATION
// .whereSubselect(qb => qb.select().from().where())
// todo: also create qb.createSubQueryBuilder()
// todo: check in persistment if id exist on object and throw exception (can be in partial selection?)
// todo: STREAMING

/**
 * Allows to build complex sql queries in a fashion way and execute those queries.
 */
export class QueryBuilder<Entity> {

    // -------------------------------------------------------------------------
    // Protected properties
    // -------------------------------------------------------------------------

    /**
     * Contains all properties of the QueryBuilder that needs to be build a final query.
     */
    protected expressionMap: QueryExpressionMap;

    // -------------------------------------------------------------------------
    // Constructor
    // -------------------------------------------------------------------------

    constructor(protected connection: Connection,
                protected queryRunnerProvider?: QueryRunnerProvider) {
        this.expressionMap = new QueryExpressionMap(connection);
    }

    // -------------------------------------------------------------------------
    // Accessors
    // -------------------------------------------------------------------------

    /**
     * Gets the main alias string used in this query builder.
     */
    get alias(): string {
        if (!this.expressionMap.mainAlias)
            throw new Error(`Main alias is not set`); // todo: better exception

        return this.expressionMap.mainAlias.name;
    }

    // -------------------------------------------------------------------------
    // Public Methods
    // -------------------------------------------------------------------------

    /**
     * Creates SELECT query.
     * Replaces all previous selections if they exist.
     */
    select(): this;

    /**
     * Creates SELECT query and selects given data.
     * Replaces all previous selections if they exist.
     */
    select(selection: string, selectionAliasName?: string): this;

    /**
     * Creates SELECT query and selects given data.
     * Replaces all previous selections if they exist.
     */
    select(selection: string[]): this;

    /**
     * Creates SELECT query and selects given data.
     * Replaces all previous selections if they exist.
     */
    select(selection?: string|string[], selectionAliasName?: string): this {
        this.expressionMap.queryType = "select";
        if (selection instanceof Array) {
            this.expressionMap.selects = selection.map(selection => ({ selection: selection }));
        } else if (selection) {
            this.expressionMap.selects = [{ selection: selection, aliasName: selectionAliasName }];
        }
        return this;
    }

    /**
     * Adds new selection to the SELECT query.
     */
    addSelect(selection: string, selectionAliasName?: string): this;

    /**
     * Adds new selection to the SELECT query.
     */
    addSelect(selection: string[]): this;

    /**
     * Adds new selection to the SELECT query.
     */
    addSelect(selection: string|string[], selectionAliasName?: string): this {
        if (selection instanceof Array) {
            this.expressionMap.selects = this.expressionMap.selects.concat(selection.map(selection => ({ selection: selection })));
        } else {
            this.expressionMap.selects.push({ selection: selection, aliasName: selectionAliasName });
        }

        return this;
    }

    /**
     * Creates UPDATE query and applies given update values.
     */
    update(updateSet: ObjectLiteral): this;

    /**
     * Creates UPDATE query for the given entity and applies given update values.
     */
    update(entity: Function|string, updateSet: ObjectLiteral): this;

    /**
     * Creates UPDATE query for the given table name and applies given update values.
     */
    update(tableName: string, updateSet: ObjectLiteral): this;

    /**
     * Creates UPDATE query and applies given update values.
     */
    update(entityOrTableNameUpdateSet?: string|Function|ObjectLiteral, maybeUpdateSet?: ObjectLiteral): this {
        const updateSet = maybeUpdateSet ? maybeUpdateSet : entityOrTableNameUpdateSet as ObjectLiteral|undefined;

        if (entityOrTableNameUpdateSet instanceof Function) { // entityOrTableNameUpdateSet is entity class
            this.expressionMap.createMainAlias({
                target: entityOrTableNameUpdateSet
            });

        } else if (typeof entityOrTableNameUpdateSet === "string") { // todo: check if entityOrTableNameUpdateSet is entity target string
            this.expressionMap.createMainAlias({
                tableName: entityOrTableNameUpdateSet
            });
        }

        this.expressionMap.queryType = "update";
        this.expressionMap.updateSet = updateSet;
        return this;
    }

    /**
     * Creates DELETE query.
     */
    delete(): this {
        this.expressionMap.queryType = "delete";
        return this;
    }

    /**
     * Specifies FROM which entity's table select/update/delete will be executed.
     * Also sets a main string alias of the selection data.
     */
    from(entityTarget: Function|string, aliasName: string): this {
        this.expressionMap.createMainAlias({
            name: aliasName,
            target: entityTarget
        });
        return this;
    }

    /**
     * Specifies FROM which table select/update/delete will be executed.
     * Also sets a main string alias of the selection data.
     */
    fromTable(tableName: string, aliasName: string) {

        // if table has a metadata then find it to properly escape its properties
        const metadata = this.connection.entityMetadatas.find(metadata => metadata.tableName === tableName);
        if (metadata) {
            this.expressionMap.createMainAlias({
                name: aliasName,
                metadata: metadata,
            });

        } else {
            this.expressionMap.createMainAlias({
                name: aliasName,
                tableName: tableName,
            });
        }
        return this;
    }

    /**
     * INNER JOINs (without selection) entity's property.
     * Given entity property should be a relation.
     * You also need to specify an alias of the joined data.
     * Optionally, you can add condition and parameters used in condition.
     */
    innerJoin(property: string, aliasName: string, condition?: string, options?: JoinOptions): this;

    /**
     * INNER JOINs (without selection) given entity's table.
     * You also need to specify an alias of the joined data.
     * Optionally, you can add condition and parameters used in condition.
     */
    innerJoin(entity: Function|string, aliasName: string, condition?: string, options?: JoinOptions): this;

    /**
     * INNER JOINs (without selection) given table.
     * You also need to specify an alias of the joined data.
     * Optionally, you can add condition and parameters used in condition.
     */
    innerJoin(tableName: string, aliasName: string, condition?: string, options?: JoinOptions): this;

    /**
     * INNER JOINs (without selection).
     * You also need to specify an alias of the joined data.
     * Optionally, you can add condition and parameters used in condition.
     */
    innerJoin(entityOrProperty: Function|string, aliasName: string, condition: string = "", options?: JoinOptions): this {
        this.join("INNER", entityOrProperty, aliasName, condition, options);
        return this;
    }

    /**
     * LEFT JOINs (without selection) entity's property.
     * Given entity property should be a relation.
     * You also need to specify an alias of the joined data.
     * Optionally, you can add condition and parameters used in condition.
     */
    leftJoin(property: string, aliasName: string, condition?: string, options?: JoinOptions): this;

    /**
     * LEFT JOINs (without selection) entity's table.
     * You also need to specify an alias of the joined data.
     * Optionally, you can add condition and parameters used in condition.
     */
    leftJoin(entity: Function|string, aliasName: string, condition?: string, options?: JoinOptions): this;

    /**
     * LEFT JOINs (without selection) given table.
     * You also need to specify an alias of the joined data.
     * Optionally, you can add condition and parameters used in condition.
     */
    leftJoin(tableName: string, aliasName: string, condition?: string, options?: JoinOptions): this;

    /**
     * LEFT JOINs (without selection).
     * You also need to specify an alias of the joined data.
     * Optionally, you can add condition and parameters used in condition.
     */
    leftJoin(entityOrProperty: Function|string, aliasName: string, condition: string = "", options?: JoinOptions): this {
        this.join("LEFT", entityOrProperty, aliasName, condition, options);
        return this;
    }

    /**
     * INNER JOINs entity's property and adds all selection properties to SELECT.
     * Given entity property should be a relation.
     * You also need to specify an alias of the joined data.
     * Optionally, you can add condition and parameters used in condition.
     */
    innerJoinAndSelect(property: string, aliasName: string, condition?: string, options?: JoinOptions): this;

    /**
     * INNER JOINs entity and adds all selection properties to SELECT.
     * You also need to specify an alias of the joined data.
     * Optionally, you can add condition and parameters used in condition.
     */
    innerJoinAndSelect(entity: Function|string, aliasName: string, condition?: string, options?: JoinOptions): this;

    /**
     * INNER JOINs table and adds all selection properties to SELECT.
     * You also need to specify an alias of the joined data.
     * Optionally, you can add condition and parameters used in condition.
     */
    innerJoinAndSelect(tableName: string, aliasName: string, condition?: string, options?: JoinOptions): this;

    /**
     * INNER JOINs and adds all selection properties to SELECT.
     * You also need to specify an alias of the joined data.
     * Optionally, you can add condition and parameters used in condition.
     */
    innerJoinAndSelect(entityOrProperty: Function|string, aliasName: string, condition: string = "", options?: JoinOptions): this {
        this.addSelect(aliasName);
        this.innerJoin(entityOrProperty, aliasName, condition, options);
        return this;
    }

    /**
     * LEFT JOINs entity's property and adds all selection properties to SELECT.
     * Given entity property should be a relation.
     * You also need to specify an alias of the joined data.
     * Optionally, you can add condition and parameters used in condition.
     */
    leftJoinAndSelect(property: string, aliasName: string, condition?: string, options?: JoinOptions): this;

    /**
     * LEFT JOINs entity and adds all selection properties to SELECT.
     * You also need to specify an alias of the joined data.
     * Optionally, you can add condition and parameters used in condition.
     */
    leftJoinAndSelect(entity: Function|string, aliasName: string, condition: string, options?: JoinOptions): this;

    /**
     * LEFT JOINs table and adds all selection properties to SELECT.
     * You also need to specify an alias of the joined data.
     * Optionally, you can add condition and parameters used in condition.
     */
    leftJoinAndSelect(tableName: string, aliasName: string, condition?: string, options?: JoinOptions): this;

    /**
     * LEFT JOINs and adds all selection properties to SELECT.
     * You also need to specify an alias of the joined data.
     * Optionally, you can add condition and parameters used in condition.
     */
    leftJoinAndSelect(entityOrProperty: Function|string, aliasName: string, condition: string = "", options?: JoinOptions): this {
        this.addSelect(aliasName);
        this.leftJoin(entityOrProperty, aliasName, condition, options);
        return this;
    }

    /**
     * INNER JOINs entity's property, SELECTs the data returned by a join and MAPs all that data to some entity's property.
     * This is extremely useful when you want to select some data and map it to some virtual property.
     * It will assume that there are multiple rows of selecting data, and mapped result will be an array.
     * Given entity property should be a relation.
     * You also need to specify an alias of the joined data.
     * Optionally, you can add condition and parameters used in condition.
     */
    innerJoinAndMapMany(mapToProperty: string, property: string, aliasName: string, condition?: string, options?: JoinOptions): this;

    /**
     * INNER JOINs entity's table, SELECTs the data returned by a join and MAPs all that data to some entity's property.
     * This is extremely useful when you want to select some data and map it to some virtual property.
     * It will assume that there are multiple rows of selecting data, and mapped result will be an array.
     * You also need to specify an alias of the joined data.
     * Optionally, you can add condition and parameters used in condition.
     */
    innerJoinAndMapMany(mapToProperty: string, entity: Function|string, aliasName: string, condition: string, options?: JoinOptions): this;

    /**
     * INNER JOINs table, SELECTs the data returned by a join and MAPs all that data to some entity's property.
     * This is extremely useful when you want to select some data and map it to some virtual property.
     * It will assume that there are multiple rows of selecting data, and mapped result will be an array.
     * You also need to specify an alias of the joined data.
     * Optionally, you can add condition and parameters used in condition.
     */
    innerJoinAndMapMany(mapToProperty: string, tableName: string, aliasName: string, condition: string, options?: JoinOptions): this;

    /**
     * INNER JOINs, SELECTs the data returned by a join and MAPs all that data to some entity's property.
     * This is extremely useful when you want to select some data and map it to some virtual property.
     * It will assume that there are multiple rows of selecting data, and mapped result will be an array.
     * You also need to specify an alias of the joined data.
     * Optionally, you can add condition and parameters used in condition.
     */
    innerJoinAndMapMany(mapToProperty: string, entityOrProperty: Function|string, aliasName: string, condition: string = "", options?: JoinOptions): this {
        this.addSelect(aliasName);
        this.join("INNER", entityOrProperty, aliasName, condition, options, mapToProperty, true);
        return this;
    }

    /**
     * INNER JOINs entity's property, SELECTs the data returned by a join and MAPs all that data to some entity's property.
     * This is extremely useful when you want to select some data and map it to some virtual property.
     * It will assume that there is a single row of selecting data, and mapped result will be a single selected value.
     * Given entity property should be a relation.
     * You also need to specify an alias of the joined data.
     * Optionally, you can add condition and parameters used in condition.
     */
    innerJoinAndMapOne(mapToProperty: string, property: string, aliasName: string, condition?: string, options?: JoinOptions): this;

    /**
     * INNER JOINs entity's table, SELECTs the data returned by a join and MAPs all that data to some entity's property.
     * This is extremely useful when you want to select some data and map it to some virtual property.
     * It will assume that there is a single row of selecting data, and mapped result will be a single selected value.
     * You also need to specify an alias of the joined data.
     * Optionally, you can add condition and parameters used in condition.
     */
    innerJoinAndMapOne(mapToProperty: string, entity: Function|string, aliasName: string, condition: string, options?: JoinOptions): this;

    /**
     * INNER JOINs table, SELECTs the data returned by a join and MAPs all that data to some entity's property.
     * This is extremely useful when you want to select some data and map it to some virtual property.
     * It will assume that there is a single row of selecting data, and mapped result will be a single selected value.
     * You also need to specify an alias of the joined data.
     * Optionally, you can add condition and parameters used in condition.
     */
    innerJoinAndMapOne(mapToProperty: string, tableName: string, aliasName: string, condition: string, options?: JoinOptions): this;

    /**
     * INNER JOINs, SELECTs the data returned by a join and MAPs all that data to some entity's property.
     * This is extremely useful when you want to select some data and map it to some virtual property.
     * It will assume that there is a single row of selecting data, and mapped result will be a single selected value.
     * You also need to specify an alias of the joined data.
     * Optionally, you can add condition and parameters used in condition.
     */
    innerJoinAndMapOne(mapToProperty: string, entityOrProperty: Function|string, aliasName: string, condition: string = "", options?: JoinOptions): this {
        this.addSelect(aliasName);
        this.join("INNER", entityOrProperty, aliasName, condition, options, mapToProperty, false);
        return this;
    }

    /**
     * LEFT JOINs entity's property, SELECTs the data returned by a join and MAPs all that data to some entity's property.
     * This is extremely useful when you want to select some data and map it to some virtual property.
     * It will assume that there are multiple rows of selecting data, and mapped result will be an array.
     * Given entity property should be a relation.
     * You also need to specify an alias of the joined data.
     * Optionally, you can add condition and parameters used in condition.
     */
    leftJoinAndMapMany(mapToProperty: string, property: string, aliasName: string, condition?: string, options?: JoinOptions): this;

    /**
     * LEFT JOINs entity's table, SELECTs the data returned by a join and MAPs all that data to some entity's property.
     * This is extremely useful when you want to select some data and map it to some virtual property.
     * It will assume that there are multiple rows of selecting data, and mapped result will be an array.
     * You also need to specify an alias of the joined data.
     * Optionally, you can add condition and parameters used in condition.
     */
    leftJoinAndMapMany(mapToProperty: string, entity: Function|string, aliasName: string, condition: string, options?: JoinOptions): this;

    /**
     * LEFT JOINs table, SELECTs the data returned by a join and MAPs all that data to some entity's property.
     * This is extremely useful when you want to select some data and map it to some virtual property.
     * It will assume that there are multiple rows of selecting data, and mapped result will be an array.
     * You also need to specify an alias of the joined data.
     * Optionally, you can add condition and parameters used in condition.
     */
    leftJoinAndMapMany(mapToProperty: string, tableName: string, aliasName: string, condition: string, options?: JoinOptions): this;

    /**
     * LEFT JOINs, SELECTs the data returned by a join and MAPs all that data to some entity's property.
     * This is extremely useful when you want to select some data and map it to some virtual property.
     * It will assume that there are multiple rows of selecting data, and mapped result will be an array.
     * You also need to specify an alias of the joined data.
     * Optionally, you can add condition and parameters used in condition.
     */
    leftJoinAndMapMany(mapToProperty: string, entityOrProperty: Function|string, aliasName: string, condition: string = "", options?: JoinOptions): this {
        this.addSelect(aliasName);
        this.join("LEFT", entityOrProperty, aliasName, condition, options, mapToProperty, true);
        return this;
    }

    /**
     * LEFT JOINs entity's property, SELECTs the data returned by a join and MAPs all that data to some entity's property.
     * This is extremely useful when you want to select some data and map it to some virtual property.
     * It will assume that there is a single row of selecting data, and mapped result will be a single selected value.
     * Given entity property should be a relation.
     * You also need to specify an alias of the joined data.
     * Optionally, you can add condition and parameters used in condition.
     */
    leftJoinAndMapOne(mapToProperty: string, property: string, aliasName: string, condition?: string, options?: JoinOptions): this;

    /**
     * LEFT JOINs entity's table, SELECTs the data returned by a join and MAPs all that data to some entity's property.
     * This is extremely useful when you want to select some data and map it to some virtual property.
     * It will assume that there is a single row of selecting data, and mapped result will be a single selected value.
     * You also need to specify an alias of the joined data.
     * Optionally, you can add condition and parameters used in condition.
     */
    leftJoinAndMapOne(mapToProperty: string, entity: Function|string, aliasName: string, condition: string, options?: JoinOptions): this;

    /**
     * LEFT JOINs table, SELECTs the data returned by a join and MAPs all that data to some entity's property.
     * This is extremely useful when you want to select some data and map it to some virtual property.
     * It will assume that there is a single row of selecting data, and mapped result will be a single selected value.
     * You also need to specify an alias of the joined data.
     * Optionally, you can add condition and parameters used in condition.
     */
    leftJoinAndMapOne(mapToProperty: string, tableName: string, aliasName: string, condition: string, options?: JoinOptions): this;

    /**
     * LEFT JOINs, SELECTs the data returned by a join and MAPs all that data to some entity's property.
     * This is extremely useful when you want to select some data and map it to some virtual property.
     * It will assume that there is a single row of selecting data, and mapped result will be a single selected value.
     * You also need to specify an alias of the joined data.
     * Optionally, you can add condition and parameters used in condition.
     */
    leftJoinAndMapOne(mapToProperty: string, entityOrProperty: Function|string, aliasName: string, condition: string = "", options?: JoinOptions): this {
        this.addSelect(aliasName);
        this.join("LEFT", entityOrProperty, aliasName, condition, options, mapToProperty, false);
        return this;
    }

    /**
     * LEFT JOINs relation id and maps it into some entity's property.
     * Optionally, you can add condition and parameters used in condition.
     */
    loadRelationIdAndMap(mapToProperty: string, relationName: string): this;

    /**
     * LEFT JOINs relation id and maps it into some entity's property.
     * Optionally, you can add condition and parameters used in condition.
     */
    loadRelationIdAndMap(mapToProperty: string, relationName: string, options: { disableMixedMap: boolean }): this;

    /**
     * LEFT JOINs relation id and maps it into some entity's property.
     * Optionally, you can add condition and parameters used in condition.
     */
    loadRelationIdAndMap(mapToProperty: string, relationName: string, aliasName: string, queryBuilderFactory: (qb: QueryBuilder<any>) => QueryBuilder<any>): this;

    /**
     * LEFT JOINs relation id and maps it into some entity's property.
     * Optionally, you can add condition and parameters used in condition.
     */
    loadRelationIdAndMap(mapToProperty: string,
                         relationName: string,
                         aliasNameOrOptions?: string|{ disableMixedMap?: boolean },
                         queryBuilderFactory?: (qb: QueryBuilder<any>) => QueryBuilder<any>): this {
        const relationIdAttribute = new RelationIdAttribute(this.expressionMap);
        relationIdAttribute.mapToProperty = mapToProperty;
        relationIdAttribute.relationName = relationName;
        if (typeof aliasNameOrOptions === "string")
            relationIdAttribute.alias = aliasNameOrOptions;
        if (aliasNameOrOptions instanceof Object && (aliasNameOrOptions as any).disableMixedMap)
            relationIdAttribute.disableMixedMap = true;

        relationIdAttribute.queryBuilderFactory = queryBuilderFactory;
        this.expressionMap.relationIdAttributes.push(relationIdAttribute);

        if (relationIdAttribute.relation.junctionEntityMetadata) {
            this.expressionMap.createAlias({
                name: relationIdAttribute.junctionAlias,
                metadata: relationIdAttribute.relation.junctionEntityMetadata
            });
        }
        return this;
    }

    /**
     * Counts number of entities of entity's relation and maps the value into some entity's property.
     * Optionally, you can add condition and parameters used in condition.
     */
    loadRelationCountAndMap(mapToProperty: string, relationName: string, aliasName?: string, queryBuilderFactory?: (qb: QueryBuilder<any>) => QueryBuilder<any>): this {
        const relationCountAttribute = new RelationCountAttribute(this.expressionMap);
        relationCountAttribute.mapToProperty = mapToProperty;
        relationCountAttribute.relationName = relationName;
        relationCountAttribute.alias = aliasName;
        relationCountAttribute.queryBuilderFactory = queryBuilderFactory;
        this.expressionMap.relationCountAttributes.push(relationCountAttribute);

        this.expressionMap.createAlias({
            name: relationCountAttribute.junctionAlias
        });
        if (relationCountAttribute.relation.junctionEntityMetadata) {
            this.expressionMap.createAlias({
                name: relationCountAttribute.junctionAlias,
                metadata: relationCountAttribute.relation.junctionEntityMetadata
            });
        }
        return this;
    }

    /**
     * Sets WHERE condition in the query builder.
     * If you had previously WHERE expression defined,
     * calling this function will override previously set WHERE conditions.
     * Additionally you can add parameters used in where expression.
     */
    where(where: string, parameters?: ObjectLiteral): this {
        this.expressionMap.wheres.push({ type: "simple", condition: where });
        if (parameters) this.setParameters(parameters);
        return this;
    }

    /**
     * Adds new AND WHERE condition in the query builder.
     * Additionally you can add parameters used in where expression.
     */
    andWhere(where: string, parameters?: ObjectLiteral): this {
        this.expressionMap.wheres.push({ type: "and", condition: where });
        if (parameters) this.setParameters(parameters);
        return this;
    }

    /**
     * Adds new OR WHERE condition in the query builder.
     * Additionally you can add parameters used in where expression.
     */
    orWhere(where: string, parameters?: ObjectLiteral): this {
        this.expressionMap.wheres.push({ type: "or", condition: where });
        if (parameters) this.setParameters(parameters);
        return this;
    }

    /**
     * Sets HAVING condition in the query builder.
     * If you had previously HAVING expression defined,
     * calling this function will override previously set HAVING conditions.
     * Additionally you can add parameters used in where expression.
     */
    having(having: string, parameters?: ObjectLiteral): this {
        this.expressionMap.havings.push({ type: "simple", condition: having });
        if (parameters) this.setParameters(parameters);
        return this;
    }

    /**
     * Adds new AND HAVING condition in the query builder.
     * Additionally you can add parameters used in where expression.
     */
    andHaving(having: string, parameters?: ObjectLiteral): this {
        this.expressionMap.havings.push({ type: "and", condition: having });
        if (parameters) this.setParameters(parameters);
        return this;
    }

    /**
     * Adds new OR HAVING condition in the query builder.
     * Additionally you can add parameters used in where expression.
     */
    orHaving(having: string, parameters?: ObjectLiteral): this {
        this.expressionMap.havings.push({ type: "or", condition: having });
        if (parameters) this.setParameters(parameters);
        return this;
    }

    /**
     * Sets GROUP BY condition in the query builder.
     * If you had previously GROUP BY expression defined,
     * calling this function will override previously set GROUP BY conditions.
     */
    groupBy(groupBy: string): this {
        this.expressionMap.groupBys = [groupBy];
        return this;
    }

    /**
     * Adds GROUP BY condition in the query builder.
     */
    addGroupBy(groupBy: string): this {
        this.expressionMap.groupBys.push(groupBy);
        return this;
    }

    /**
     * Sets ORDER BY condition in the query builder.
     * If you had previously ORDER BY expression defined,
     * calling this function will override previously set ORDER BY conditions.
     */
    orderBy(sort: string, order?: "ASC"|"DESC"): this;

    /**
     * Sets ORDER BY condition in the query builder.
     * If you had previously ORDER BY expression defined,
     * calling this function will override previously set ORDER BY conditions.
     */
    orderBy(sort: undefined): this;

    /**
     * Sets ORDER BY condition in the query builder.
     * If you had previously ORDER BY expression defined,
     * calling this function will override previously set ORDER BY conditions.
     */
    orderBy(sort?: string, order: "ASC"|"DESC" = "ASC"): this {
        if (sort) {
            this.expressionMap.orderBys = { [sort]: order };
        } else {
            this.expressionMap.orderBys = {};
        }
        return this;
    }

    /**
     * Adds ORDER BY condition in the query builder.
     */
    addOrderBy(sort: string, order: "ASC"|"DESC" = "ASC"): this {
        this.expressionMap.orderBys[sort] = order;
        return this;
    }

    /**
     * Set's LIMIT - maximum number of rows to be selected.
     * NOTE that it may not work as you expect if you are using joins.
     * If you want to implement pagination, and you are having join in your query,
     * then use instead take method instead.
     */
    setLimit(limit?: number): this {
        this.expressionMap.limit = limit;
        return this;
    }

    /**
     * Set's OFFSET - selection offset.
     * NOTE that it may not work as you expect if you are using joins.
     * If you want to implement pagination, and you are having join in your query,
     * then use instead skip method instead.
     */
    setOffset(offset?: number): this {
        this.expressionMap.offset = offset;
        return this;
    }

    /**
     * Sets maximal number of entities to take.
     */
    take(take?: number): this {
        this.expressionMap.take = take;
        return this;
    }

    /**
     * Sets number of entities to skip.
     */
    skip(skip?: number): this {
        this.expressionMap.skip = skip;
        return this;
    }

    /**
     * Sets maximal number of entities to take.
     *
     * @deprecated use take method instead
     */
    setMaxResults(take?: number): this {
        this.expressionMap.take = take;
        return this;
    }

    /**
     * Sets number of entities to skip.
     *
     * @deprecated use skip method instead
     */
    setFirstResult(skip?: number): this {
        this.expressionMap.skip = skip;
        return this;
    }

    /**
     * Sets locking mode.
     */
    setLock(lockMode: "optimistic", lockVersion: number): this;

    /**
     * Sets locking mode.
     */
    setLock(lockMode: "optimistic", lockVersion: Date): this;

    /**
     * Sets locking mode.
     */
    setLock(lockMode: "pessimistic_read"|"pessimistic_write"): this;

    /**
     * Sets locking mode.
     */
    setLock(lockMode: "optimistic"|"pessimistic_read"|"pessimistic_write", lockVersion?: number|Date): this {
        this.expressionMap.lockMode = lockMode;
        this.expressionMap.lockVersion = lockVersion;
        return this;
    }

    /**
     * Sets given parameter's value.
     */
    setParameter(key: string, value: any): this {
        this.expressionMap.parameters[key] = value;
        return this;
    }

    /**
     * Adds all parameters from the given object.
     */
    setParameters(parameters: ObjectLiteral): this {
        Object.keys(parameters).forEach(key => {
            this.expressionMap.parameters[key] = parameters[key];
        });
        return this;
    }

    /**
     * Gets all parameters.
     */
    getParameters(): ObjectLiteral {
        const parameters: ObjectLiteral = Object.assign({}, this.expressionMap.parameters);

        // add discriminator column parameter if it exist
        if (this.expressionMap.mainAlias!.hasMetadata) {
            const metadata = this.expressionMap.mainAlias!.metadata;
            if (metadata.discriminatorColumn && metadata.parentEntityMetadata) {
                const values = metadata.childEntityMetadatas
                    .filter(childMetadata => childMetadata.discriminatorColumn)
                    .map(childMetadata => childMetadata.discriminatorValue);
                values.push(metadata.discriminatorValue);
                parameters["discriminatorColumnValues"] = values;
            }
        }

        return parameters;
    }

    /**
     * Gets generated sql that will be executed.
     * Parameters in the query are escaped for the currently used driver.
     */
    getSql(): string {
        let sql = this.createSelectExpression();
        sql += this.createJoinExpression();
        sql += this.createWhereExpression();
        sql += this.createGroupByExpression();
        sql += this.createHavingExpression();
        sql += this.createOrderByExpression();
        sql += this.createLimitExpression();
        sql += this.createOffsetExpression();
        sql += this.createLockExpression();
        [sql] = this.connection.driver.escapeQueryWithParameters(sql, this.expressionMap.parameters);
        return sql.trim();
    }

    /**
     * Gets generated sql without parameters being replaced.
     */
    getGeneratedQuery(): string {
        let sql = this.createSelectExpression();
        sql += this.createJoinExpression();
        sql += this.createWhereExpression();
        sql += this.createGroupByExpression();
        sql += this.createHavingExpression();
        sql += this.createOrderByExpression();
        sql += this.createLimitExpression();
        sql += this.createOffsetExpression();
        sql += this.createLockExpression();
        return sql.trim();
    }

    /**
     * Gets sql to be executed with all parameters used in it.
     */
    getSqlWithParameters(options?: { skipOrderBy?: boolean }): [string, any[]] {
        let sql = this.createSelectExpression();
        sql += this.createJoinExpression();
        sql += this.createWhereExpression();
        sql += this.createGroupByExpression();
        sql += this.createHavingExpression();
        if (!options || !options.skipOrderBy)
            sql += this.createOrderByExpression();
        sql += this.createLimitExpression();
        sql += this.createOffsetExpression();
        sql += this.createLockExpression();
        return this.connection.driver.escapeQueryWithParameters(sql, this.getParameters());
    }

    /**
     * Executes sql generated by query builder and returns raw database results.
     */
    async execute(): Promise<any> {
        const queryRunner = await this.getQueryRunner();
        const [sql, parameters] = this.getSqlWithParameters();
        try {
            return await queryRunner.query(sql, parameters);  // await is needed here because we are using finally

        } finally {
            if (this.hasOwnQueryRunner()) // means we created our own query runner
                await queryRunner.release();
        }
    }

    /**
     * Executes sql generated by query builder and returns object with raw results and entities created from them.
     */
    async getEntitiesAndRawResults(): Promise<{ entities: Entity[], rawResults: any[] }> {
        const queryRunner = await this.getQueryRunner();
        const relationIdLoader = new RelationIdLoader(this.connection, this.queryRunnerProvider, this.expressionMap.relationIdAttributes);
        const relationCountLoader = new RelationCountLoader(this.connection, this.queryRunnerProvider, this.expressionMap.relationCountAttributes);
        const relationIdMetadataTransformer = new RelationIdMetadataToAttributeTransformer(this.expressionMap);
        relationIdMetadataTransformer.transform();
        const relationCountMetadataTransformer = new RelationCountMetadataToAttributeTransformer(this.expressionMap);
        relationCountMetadataTransformer.transform();

        try {
            if (!this.expressionMap.mainAlias)
                throw new Error(`Alias is not set. Looks like nothing is selected. Use select*, delete, update method to set an alias.`);

            if ((this.expressionMap.lockMode === "pessimistic_read" || this.expressionMap.lockMode === "pessimistic_write") && !queryRunner.isTransactionActive())
                throw new PessimisticLockTransactionRequiredError();

            if (this.expressionMap.lockMode === "optimistic") {
                const metadata = this.expressionMap.mainAlias!.metadata;
                if (!metadata.versionColumn && !metadata.updateDateColumn)
                    throw new NoVersionOrUpdateDateColumnError(metadata.name);
            }

            const mainAliasName = this.expressionMap.mainAlias.name;
            if (this.expressionMap.skip || this.expressionMap.take) {
                // we are skipping order by here because its not working in subqueries anyway
                // to make order by working we need to apply it on a distinct query
                const [sql, parameters] = this.getSqlWithParameters({ skipOrderBy: true });
                const [selects, orderBys] = this.createOrderByCombinedWithSelectExpression("distinctAlias");

                const distinctAlias = this.escapeTable("distinctAlias");
                const metadata = this.expressionMap.mainAlias!.metadata;
                let idsQuery = `SELECT `;
                idsQuery += metadata.primaryColumns.map((primaryColumn, index) => {
                    const propertyName = this.escapeAlias(mainAliasName + "_" + primaryColumn.databaseName);
                    if (index === 0) {
                        return `DISTINCT(${distinctAlias}.${propertyName}) as ids_${primaryColumn.databaseName}`;
                    } else {
                        return `${distinctAlias}.${propertyName}) as ids_${primaryColumn.databaseName}`;
                    }
                }).join(", ");
                if (selects.length > 0)
                    idsQuery += ", " + selects;

                idsQuery += ` FROM (${sql}) ${distinctAlias}`; // TODO: WHAT TO DO WITH PARAMETERS HERE? DO THEY WORK?

                if (orderBys.length > 0) {
                    idsQuery += " ORDER BY " + orderBys;
                } else {
                    idsQuery += ` ORDER BY "ids_${metadata.primaryColumns[0].databaseName}"`; // this is required for mssql driver if firstResult is used. Other drivers don't care about it
                }

                if (this.connection.driver instanceof SqlServerDriver) { // todo: temporary. need to refactor and make a proper abstraction

                    if (this.expressionMap.skip || this.expressionMap.take) {
                        idsQuery += ` OFFSET ${this.expressionMap.skip || 0} ROWS`;
                        if (this.expressionMap.take)
                            idsQuery += " FETCH NEXT " + this.expressionMap.take + " ROWS ONLY";
                    }
                } else {

                    if (this.expressionMap.take)
                        idsQuery += " LIMIT " + this.expressionMap.take;
                    if (this.expressionMap.skip)
                        idsQuery += " OFFSET " + this.expressionMap.skip;
                }

                let entities: any[] = [];
                let rawResults: any[] = await queryRunner.query(idsQuery, parameters);
                if (rawResults.length > 0) {
                    let condition = "";
                    const parameters: ObjectLiteral = {};
                    if (metadata.hasMultiplePrimaryKeys) {
                        condition = rawResults.map(result => {
                            return metadata.primaryColumns.map(primaryColumn => {
                                parameters["ids_" + primaryColumn.propertyName] = result["ids_" + primaryColumn.propertyName];
                                return mainAliasName + "." + primaryColumn.propertyName + "=:ids_" + primaryColumn.propertyName;
                            }).join(" AND ");
                        }).join(" OR ");
                    } else {
                        const ids = rawResults.map(result => result["ids_" + metadata.primaryColumns[0].propertyName]);
                        const areAllNumbers = ids.every((id: any) => typeof id === "number");
                        if (areAllNumbers) {
                            // fixes #190. if all numbers then its safe to perform query without parameter
                            condition = `${mainAliasName}.${metadata.primaryColumns[0].propertyName} IN (${ids.join(", ")})`;
                        } else {
                            parameters["ids"] = ids;
                            condition = mainAliasName + "." + metadata.primaryColumns[0].propertyName + " IN (:ids)";
                        }
                    }
                    const clonnedQb = this.clone({queryRunnerProvider: this.queryRunnerProvider});
                    clonnedQb.expressionMap.extraAppendedAndWhereCondition = condition;
                    const [queryWithIdsSql, queryWithIdsParameters] = clonnedQb
                        .setParameters(parameters)
                        .getSqlWithParameters();
                    rawResults = await queryRunner.query(queryWithIdsSql, queryWithIdsParameters);
                    const rawRelationIdResults = await relationIdLoader.load(rawResults);
                    const rawRelationCountResults = await relationCountLoader.load(rawResults);
                    entities = this.rawResultsToEntities(rawResults, rawRelationIdResults, rawRelationCountResults);
                    if (this.expressionMap.mainAlias.hasMetadata)
                        await this.connection.broadcaster.broadcastLoadEventsForAll(this.expressionMap.mainAlias.target, rawResults);

                }
                return {
                    entities: entities,
                    rawResults: rawResults
                };

            } else {

                const [sql, parameters] = this.getSqlWithParameters();

                const rawResults = await queryRunner.query(sql, parameters);

                const rawRelationIdResults = await relationIdLoader.load(rawResults);
                const rawRelationCountResults = await relationCountLoader.load(rawResults);
                const entities = this.rawResultsToEntities(rawResults, rawRelationIdResults, rawRelationCountResults);
                if (this.expressionMap.mainAlias.hasMetadata)
                    await this.connection.broadcaster.broadcastLoadEventsForAll(this.expressionMap.mainAlias.target, rawResults);

                return {
                    entities: entities,
                    rawResults: rawResults
                };
            }

        } finally {
            if (this.hasOwnQueryRunner()) // means we created our own query runner
                await queryRunner.release();
        }
    }

    /**
     * Gets count - number of entities selected by sql generated by this query builder.
     * Count excludes all limitations set by setFirstResult and setMaxResults methods call.
     */
    async getCount(): Promise<number> {
        if (this.expressionMap.lockMode === "optimistic")
            throw new OptimisticLockCanNotBeUsedError();

        const queryRunner = await this.getQueryRunner();

        const mainAlias = this.expressionMap.mainAlias!.name; // todo: will this work with "fromTableName"?
        const metadata = this.expressionMap.mainAlias!.metadata;

        const distinctAlias = this.escapeAlias(mainAlias);
        let countSql = `COUNT(` + metadata.primaryColumns.map((primaryColumn, index) => {
                const propertyName = this.escapeColumn(primaryColumn.databaseName);
                if (index === 0) {
                    return `DISTINCT(${distinctAlias}.${propertyName})`;
                } else {
                    return `${distinctAlias}.${propertyName})`;
                }
            }).join(", ") + ") as \"cnt\"";

        const countQueryBuilder = this
            .clone({ queryRunnerProvider: this.queryRunnerProvider })
            .orderBy(undefined)
            .setOffset(undefined)
            .setLimit(undefined)
            .select(countSql);
        countQueryBuilder.expressionMap.ignoreParentTablesJoins = true;

        const [countQuerySql, countQueryParameters] = countQueryBuilder.getSqlWithParameters();

        try {
            const results = await queryRunner.query(countQuerySql, countQueryParameters);
            if (!results || !results[0] || !results[0]["cnt"])
                return 0;

            return parseInt(results[0]["cnt"]);

        } finally {
            if (this.hasOwnQueryRunner()) // means we created our own query runner
                await queryRunner.release();
        }
    }

    /**
     * Gets all raw results returned by execution of generated query builder sql.
     */
    async getRawMany(): Promise<any[]> {
        if (this.expressionMap.lockMode === "optimistic")
            throw new OptimisticLockCanNotBeUsedError();

        return this.execute();
    }

    /**
     * Gets first raw result returned by execution of generated query builder sql.
     */
    async getRawOne(): Promise<any> {
        if (this.expressionMap.lockMode === "optimistic")
            throw new OptimisticLockCanNotBeUsedError();

        const results = await this.execute();
        return results[0];

    }

    /**
     * Gets entities and count returned by execution of generated query builder sql.
     */
    async getManyAndCount(): Promise<[Entity[], number]> {
        if (this.expressionMap.lockMode === "optimistic")
            throw new OptimisticLockCanNotBeUsedError();

        // todo: share database connection and counter
        return Promise.all([
            this.getMany(),
            this.getCount()
        ]);
    }

    /**
     * Gets entities returned by execution of generated query builder sql.
     */
    async getMany(): Promise<Entity[]> {
        if (this.expressionMap.lockMode === "optimistic")
            throw new OptimisticLockCanNotBeUsedError();

        const results = await this.getEntitiesAndRawResults();
        return results.entities;
    }

    /**
     * Gets single entity returned by execution of generated query builder sql.
     */
    async getOne(): Promise<Entity|undefined> {
        const results = await this.getEntitiesAndRawResults();
        const result = results.entities[0] as any;

        if (result && this.expressionMap.lockMode === "optimistic" && this.expressionMap.lockVersion) {
            const metadata = this.expressionMap.mainAlias!.metadata;

            if (this.expressionMap.lockVersion instanceof Date) {
                const actualVersion = result[metadata.updateDateColumn!.propertyName]; // what if columns arent set?
                this.expressionMap.lockVersion.setMilliseconds(0);
                if (actualVersion.getTime() !== this.expressionMap.lockVersion.getTime())
                    throw new OptimisticLockVersionMismatchError(metadata.name, this.expressionMap.lockVersion, actualVersion);

            } else {
                const actualVersion = result[metadata.versionColumn!.propertyName]; // what if columns arent set?
                if (actualVersion !== this.expressionMap.lockVersion)
                    throw new OptimisticLockVersionMismatchError(metadata.name, this.expressionMap.lockVersion, actualVersion);
            }
        }

        return result;
    }

    /**
     * Clones query builder as it is.
     */
    clone(options?: { queryRunnerProvider?: QueryRunnerProvider }): QueryBuilder<Entity> {
        const qb = new QueryBuilder(this.connection, options ? options.queryRunnerProvider : undefined);
        qb.expressionMap = this.expressionMap.clone();
        return qb;
    }

    /**
     * Disables escaping.
     */
    disableEscaping(): this {
        this.expressionMap.disableEscaping = false;
        return this;
    }

    /**
     * Escapes alias name using current database's escaping character.
     */
    escapeAlias(name: string) {
        if (!this.expressionMap.disableEscaping)
            return name;
        return this.connection.driver.escapeAliasName(name);
    }

    /**
     * Escapes column name using current database's escaping character.
     */
    escapeColumn(name: string) {
        if (!this.expressionMap.disableEscaping)
            return name;
        return this.connection.driver.escapeColumnName(name);
    }

    /**
     * Escapes table name using current database's escaping character.
     */
    escapeTable(name: string) {
        if (!this.expressionMap.disableEscaping)
            return name;
        return this.connection.driver.escapeTableName(name);
    }

    /**
     * Enables special query builder options.
     *
     * @deprecated looks like enableRelationIdValues is not used anymore. What to do? Remove this method? What about persistence?
     */
    enableAutoRelationIdsLoad(): this {
        this.expressionMap.mainAlias!.metadata.relations.forEach(relation => {
            this.loadRelationIdAndMap(this.expressionMap.mainAlias!.name + "." + relation.propertyPath,
                                      this.expressionMap.mainAlias!.name + "." + relation.propertyPath,
                                      { disableMixedMap: true});
        });
        return this;
    }

    /**
     * Adds new AND WHERE with conditions for the given ids.
     *
     * @experimental Maybe this method should be moved to repository?
     * @deprecated
     */
    andWhereInIds(ids: any[]): this {
        const [whereExpression, parameters] = this.createWhereIdsExpression(ids);
        this.andWhere(whereExpression, parameters);
        return this;
    }

    /**
     * Adds new OR WHERE with conditions for the given ids.
     *
     * @experimental Maybe this method should be moved to repository?
     * @deprecated
     */
    orWhereInIds(ids: any[]): this {
        const [whereExpression, parameters] = this.createWhereIdsExpression(ids);
        this.orWhere(whereExpression, parameters);
        return this;
    }

    // -------------------------------------------------------------------------
    // Protected Methods
    // -------------------------------------------------------------------------

    protected join(direction: "INNER"|"LEFT", entityOrProperty: Function|string, aliasName: string, condition?: string, options?: JoinOptions, mapToProperty?: string, isMappingMany?: boolean): void {

        const joinAttribute = new JoinAttribute(this.connection, this.expressionMap);
        joinAttribute.direction = direction;
        joinAttribute.mapToProperty = mapToProperty;
        joinAttribute.options = options;
        joinAttribute.isMappingMany = isMappingMany;
        joinAttribute.entityOrProperty = entityOrProperty; // relationName
        joinAttribute.condition = condition; // joinInverseSideCondition
        // joinAttribute.junctionAlias = joinAttribute.relation.isOwning ? parentAlias + "_" + destinationTableAlias : destinationTableAlias + "_" + parentAlias;
        this.expressionMap.joinAttributes.push(joinAttribute);

        // todo: find and set metadata right there?
        joinAttribute.alias = this.expressionMap.createAlias({
            name: aliasName,
            metadata: joinAttribute.metadata!
        });
        if (joinAttribute.relation && joinAttribute.relation.junctionEntityMetadata) {
            this.expressionMap.createAlias({
                name: joinAttribute.junctionAlias,
                metadata: joinAttribute.relation.junctionEntityMetadata
            });
        }
    }

    protected rawResultsToEntities(results: any[], rawRelationIdResults: RelationIdLoadResult[], rawRelationCountResults: RelationCountLoadResult[]) {
        return new RawSqlResultsToEntityTransformer(this.connection.driver, this.expressionMap.joinAttributes, rawRelationIdResults, rawRelationCountResults)
            .transform(results, this.expressionMap.mainAlias!);
    }

    protected buildEscapedEntityColumnSelects(aliasName: string, metadata: EntityMetadata): SelectQuery[] {
        const hasMainAlias = this.expressionMap.selects.some(select => select.selection === aliasName);

        const columns: ColumnMetadata[] = hasMainAlias ? metadata.columns : metadata.columns.filter(column => {
            return this.expressionMap.selects.some(select => select.selection === aliasName + "." + column.propertyName);
        });

        return columns.map(column => {
            const selection = this.expressionMap.selects.find(select => select.selection === aliasName + "." + column.propertyName);
            return {
                selection: this.escapeAlias(aliasName) + "." + this.escapeColumn(column.databaseName),
                aliasName: selection && selection.aliasName ? selection.aliasName : aliasName + "_" + column.databaseName,
                // todo: need to keep in mind that custom selection.aliasName breaks hydrator. fix it later!
            };
            // return this.escapeAlias(aliasName) + "." + this.escapeColumn(column.fullName) +
            //     " AS " + this.escapeAlias(aliasName + "_" + column.fullName);
        });
    }

    protected findEntityColumnSelects(aliasName: string, metadata: EntityMetadata): SelectQuery[] {
        const mainSelect = this.expressionMap.selects.find(select => select.selection === aliasName);
        if (mainSelect)
            return [mainSelect];

        return this.expressionMap.selects.filter(select => {
            return metadata.columns.some(column => select.selection === aliasName + "." + column.propertyName);
        });
    }

    // todo: extract all create expression methods to separate class QueryExpressionBuilder

    protected createSelectExpression() {

        if (!this.expressionMap.mainAlias)
            throw new Error("Cannot build query because main alias is not set (call qb#from method)");

        // separate escaping functions are used to reduce code size and complexity below
        const et = (aliasName: string) => this.escapeTable(aliasName);
        const ea = (aliasName: string) => this.escapeAlias(aliasName);
        const ec = (aliasName: string) => this.escapeColumn(aliasName);

        // todo throw exception if selects or from is missing

        let tableName: string;
        const allSelects: SelectQuery[] = [];
        const excludedSelects: SelectQuery[] = [];

        const aliasName = this.expressionMap.mainAlias.name;

        if (this.expressionMap.mainAlias.hasMetadata) {
            const metadata = this.expressionMap.mainAlias.metadata;
            tableName = metadata.tableName;

            allSelects.push(...this.buildEscapedEntityColumnSelects(aliasName, metadata));
            excludedSelects.push(...this.findEntityColumnSelects(aliasName, metadata));

        } else { // if alias does not have metadata - selections will be from custom table
            tableName = this.expressionMap.mainAlias.tableName!;
        }

        // add selects from joins
        this.expressionMap.joinAttributes
            .forEach(join => {
                if (join.metadata) {
                    allSelects.push(...this.buildEscapedEntityColumnSelects(join.alias.name!, join.metadata));
                    excludedSelects.push(...this.findEntityColumnSelects(join.alias.name!, join.metadata));
                } else {
                    const hasMainAlias = this.expressionMap.selects.some(select => select.selection === join.alias.name);
                    if (hasMainAlias) {
                        allSelects.push({ selection: ea(join.alias.name!) + ".*" });
                        excludedSelects.push({ selection: ea(join.alias.name!) });
                    }
                }
            });

        if (!this.expressionMap.ignoreParentTablesJoins && this.expressionMap.mainAlias.hasMetadata) {
            const metadata = this.expressionMap.mainAlias.metadata;
            if (metadata.parentEntityMetadata && metadata.parentEntityMetadata.inheritanceType === "class-table" && metadata.parentIdColumns) {
                const alias = "parentIdColumn_" + metadata.parentEntityMetadata.tableName;
                metadata.parentEntityMetadata.columns.forEach(column => {
                    // TODO implement partial select
                    allSelects.push({ selection: ea(alias) + "." + ec(column.databaseName), aliasName: alias + "_" + column.databaseName });
                });
            }
        }

        // add selects from relation id joins
        // this.relationIdAttributes.forEach(relationIdAttr => {
        // });

        /*if (this.enableRelationIdValues) {
            const parentMetadata = this.aliasMap.getEntityMetadataByAlias(this.aliasMap.mainAlias);
            if (!parentMetadata)
                throw new Error("Cannot get entity metadata for the given alias " + this.aliasMap.mainAlias.name);

            const metadata = this.connection.entityMetadatas.findByTarget(this.aliasMap.mainAlias.target);
            metadata.manyToManyRelations.forEach(relation => {

                const junctionMetadata = relation.junctionEntityMetadata;
                junctionMetadata.columns.forEach(column => {
                    const select = ea(this.aliasMap.mainAlias.name + "_" + junctionMetadata.table.name + "_ids") + "." +
                        ec(column.name) + " AS " +
                        ea(this.aliasMap.mainAlias.name + "_" + relation.name + "_ids_" + column.name);
                    allSelects.push(select);
                });
            });
        }*/

        // add all other selects
        this.expressionMap.selects
            .filter(select => excludedSelects.indexOf(select) === -1)
            .forEach(select => allSelects.push({ selection: this.replacePropertyNames(select.selection), aliasName: select.aliasName }));

        // if still selection is empty, then simply set it to all (*)
        if (allSelects.length === 0)
            allSelects.push({ selection: "*" });

        let lock: string = "";
        if (this.connection.driver instanceof SqlServerDriver) {
            switch (this.expressionMap.lockMode) {
                case "pessimistic_read":
                    lock = " WITH (HOLDLOCK, ROWLOCK)";
                    break;
                case "pessimistic_write":
                    lock = " WITH (UPDLOCK, ROWLOCK)";
                    break;
            }
        }

        // create a selection query
        switch (this.expressionMap.queryType) {
            case "select":
                const selection = allSelects.map(select => select.selection + (select.aliasName ? " AS " + ea(select.aliasName) : "")).join(", ");
                return "SELECT " + selection + " FROM " + this.escapeTable(tableName) + " " + ea(aliasName) + lock;
            case "delete":
                return "DELETE FROM " + et(tableName);
                // return "DELETE " + (alias ? ea(alias) : "") + " FROM " + this.escapeTable(tableName) + " " + (alias ? ea(alias) : ""); // TODO: only mysql supports aliasing, so what to do with aliases in DELETE queries? right now aliases are used however we are relaying that they will always match a table names
            case "update":
                const updateSet = Object.keys(this.expressionMap.updateSet).map(key => key + "=:updateSet__" + key);
                const params = Object.keys(this.expressionMap.updateSet).reduce((object, key) => {
                    // todo: map propertyNames to names ?
                    object["updateSet_" + key] = this.expressionMap.updateSet![key];
                    return object;
                }, {} as ObjectLiteral);
                this.setParameters(params);
<<<<<<< HEAD
                return "UPDATE " + this.escapeTable(tableName) + " " + (alias ? this.escapeAlias(alias) : "") + " SET " + updateSet;
=======
                return "UPDATE " + tableName + " " + (aliasName ? ea(aliasName) : "") + " SET " + updateSet;
>>>>>>> de723731
        }

        throw new Error("No query builder type is specified.");
    }

    protected createHavingExpression() {
        if (!this.expressionMap.havings || !this.expressionMap.havings.length) return "";
        const conditions = this.expressionMap.havings.map((having, index) => {
                switch (having.type) {
                    case "and":
                        return (index > 0 ? "AND " : "") + this.replacePropertyNames(having.condition);
                    case "or":
                        return (index > 0 ? "OR " : "") + this.replacePropertyNames(having.condition);
                    default:
                        return this.replacePropertyNames(having.condition);
                }
            }).join(" ");

        if (!conditions.length) return "";
        return " HAVING " + conditions;
    }

    protected createWhereExpression() {

        const conditions = this.expressionMap.wheres.map((where, index) => {
            switch (where.type) {
                case "and":
                    return (index > 0 ? "AND " : "") + this.replacePropertyNames(where.condition);
                case "or":
                    return (index > 0 ? "OR " : "") + this.replacePropertyNames(where.condition);
                default:
                    return this.replacePropertyNames(where.condition);
            }
        }).join(" ");

        if (this.expressionMap.mainAlias!.hasMetadata) {
            const metadata = this.expressionMap.mainAlias!.metadata;
            if (metadata.discriminatorColumn && metadata.parentEntityMetadata) {
                const condition = `${this.replacePropertyNames(this.expressionMap.mainAlias!.name + "." + metadata.discriminatorColumn.databaseName)} IN (:discriminatorColumnValues)`;
                return ` WHERE ${ conditions.length ? "(" + conditions + ") AND" : "" } ${condition}`;
            }
        }

        if (!conditions.length) // TODO copy in to discriminator condition
            return this.expressionMap.extraAppendedAndWhereCondition ? " WHERE " + this.replacePropertyNames(this.expressionMap.extraAppendedAndWhereCondition) : "";

        if (this.expressionMap.extraAppendedAndWhereCondition)
            return " WHERE (" + conditions + ") AND " + this.replacePropertyNames(this.expressionMap.extraAppendedAndWhereCondition);

        return " WHERE " + conditions;
    }

    /**
     * Replaces all entity's propertyName to name in the given statement.
     */
    protected replacePropertyNames(statement: string) {
        this.expressionMap.aliases.forEach(alias => {
            if (!alias.hasMetadata) return;
            alias.metadata.columns.forEach(column => {
                const expression = "([ =\(]|^.{0})" + alias.name + "\\." + column.propertyPath + "([ =\)\,]|.{0}$)";
                statement = statement.replace(new RegExp(expression, "gm"), "$1" + this.escapeAlias(alias.name) + "." + this.escapeColumn(column.databaseName) + "$2");
                const expression2 = "([ =\(]|^.{0})" + alias.name + "\\." + column.propertyName + "([ =\)\,]|.{0}$)";
                statement = statement.replace(new RegExp(expression2, "gm"), "$1" + this.escapeAlias(alias.name) + "." + this.escapeColumn(column.databaseName) + "$2");
            });
            alias.metadata.relations.forEach(relation => {
                [...relation.joinColumns, ...relation.inverseJoinColumns].forEach(joinColumn => {
                    const expression = "([ =\(]|^.{0})" + alias.name + "\\." + relation.propertyPath + "\\." + joinColumn.referencedColumn!.propertyPath + "([ =\)\,]|.{0}$)";
                    statement = statement.replace(new RegExp(expression, "gm"), "$1" + this.escapeAlias(alias.name) + "." + this.escapeColumn(joinColumn.databaseName) + "$2"); // todo: fix relation.joinColumns[0], what if multiple columns
                });
                if (relation.joinColumns.length > 0) {
                    const expression = "([ =\(]|^.{0})" + alias.name + "\\." + relation.propertyPath + "([ =\)\,]|.{0}$)";
                    statement = statement.replace(new RegExp(expression, "gm"), "$1" + this.escapeAlias(alias.name) + "." + this.escapeColumn(relation.joinColumns[0].databaseName) + "$2"); // todo: fix relation.joinColumns[0], what if multiple columns
                }
            });
        });
        return statement;
    }

    protected createJoinExpression(): string {

        // separate escaping functions are used to reduce code size and complexity below
        const et = (aliasName: string) => this.escapeTable(aliasName);
        const ea = (aliasName: string) => this.escapeAlias(aliasName);
        const ec = (aliasName: string) => this.escapeColumn(aliasName);

        // examples:
        // select from owning side
        // qb.select("post")
        //     .leftJoinAndSelect("post.category", "category");
        // select from non-owning side
        // qb.select("category")
        //     .leftJoinAndSelect("category.post", "post");

        const joins = this.expressionMap.joinAttributes.map(joinAttr => {

            const relation = joinAttr.relation;
            const destinationTableName = joinAttr.tableName;
            const destinationTableAlias = joinAttr.alias.name;
            const appendedCondition = joinAttr.condition ? " AND (" + joinAttr.condition + ")" : "";
            const parentAlias = joinAttr.parentAlias;

            // if join was build without relation (e.g. without "post.category") then it means that we have direct
            // table to join, without junction table involved. This means we simply join direct table.
            if (!parentAlias || !relation)
                return " " + joinAttr.direction + " JOIN " + et(destinationTableName) + " " + ea(destinationTableAlias) +
                    (joinAttr.condition ? " ON " + this.replacePropertyNames(joinAttr.condition) : "");

            // if real entity relation is involved
            if (relation.isManyToOne || relation.isOneToOneOwner) {

                // JOIN `category` `category` ON `category`.`id` = `post`.`categoryId`
                const condition = relation.joinColumns.map(joinColumn => {
                    return destinationTableAlias + "." + joinColumn.referencedColumn!.propertyPath + "=" +
                        parentAlias + "." + relation.propertyPath + "." + joinColumn.referencedColumn!.propertyPath;
                }).join(" AND ");

                return " " + joinAttr.direction + " JOIN " + et(destinationTableName) + " " + ea(destinationTableAlias) + " ON " + this.replacePropertyNames(condition + appendedCondition);

            } else if (relation.isOneToMany || relation.isOneToOneNotOwner) {

                // JOIN `post` `post` ON `post`.`categoryId` = `category`.`id`
                const condition = relation.inverseRelation!.joinColumns.map(joinColumn => {
                    return destinationTableAlias + "." + relation.inverseRelation!.propertyPath + "." + joinColumn.referencedColumn!.propertyPath + "=" +
                        parentAlias + "." + joinColumn.referencedColumn!.propertyPath;
                }).join(" AND ");

                return " " + joinAttr.direction + " JOIN " + et(destinationTableName) + " " + ea(destinationTableAlias) + " ON " + this.replacePropertyNames(condition + appendedCondition);

            } else { // means many-to-many
                const junctionTableName = relation.junctionEntityMetadata!.tableName;

                const junctionAlias = joinAttr.junctionAlias;
                let junctionCondition = "", destinationCondition = "";

                if (relation.isOwning) {

                    junctionCondition = relation.joinColumns.map(joinColumn => {
                        // `post_category`.`postId` = `post`.`id`
                        return junctionAlias + "." + joinColumn.propertyPath + "=" + parentAlias + "." + joinColumn.referencedColumn!.propertyPath;
                    }).join(" AND ");

                    destinationCondition = relation.inverseJoinColumns.map(joinColumn => {
                        // `category`.`id` = `post_category`.`categoryId`
                        return destinationTableAlias + "." + joinColumn.referencedColumn!.propertyPath + "=" + junctionAlias + "." + joinColumn.propertyPath;
                    }).join(" AND ");

                } else {
                    junctionCondition = relation.inverseRelation!.inverseJoinColumns.map(joinColumn => {
                        // `post_category`.`categoryId` = `category`.`id`
                        return junctionAlias + "." + joinColumn.propertyPath + "=" + parentAlias + "." + joinColumn.referencedColumn!.propertyPath;
                    }).join(" AND ");

                    destinationCondition = relation.inverseRelation!.joinColumns.map(joinColumn => {
                        // `post`.`id` = `post_category`.`postId`
                        return destinationTableAlias + "." + joinColumn.referencedColumn!.propertyPath + "=" + junctionAlias + "." + joinColumn.propertyPath;
                    }).join(" AND ");
                }

                return " " + joinAttr.direction + " JOIN " + et(junctionTableName) + " " + ea(junctionAlias) + " ON " + this.replacePropertyNames(junctionCondition) +
                       " " + joinAttr.direction + " JOIN " + et(destinationTableName) + " " + ea(destinationTableAlias) + " ON " + this.replacePropertyNames(destinationCondition + appendedCondition);

            }
        });

        if (!this.expressionMap.ignoreParentTablesJoins && this.expressionMap.mainAlias!.hasMetadata) {
            const metadata = this.expressionMap.mainAlias!.metadata;
            if (metadata.parentEntityMetadata && metadata.parentEntityMetadata.inheritanceType === "class-table" && metadata.parentIdColumns) {
                const alias = "parentIdColumn_" + metadata.parentEntityMetadata.tableName;
                const condition = metadata.parentIdColumns.map(parentIdColumn => {
                    return this.expressionMap.mainAlias!.name + "." + parentIdColumn.propertyPath + " = " + alias + "." + parentIdColumn.referencedColumn!.propertyPath;
                }).join(" AND ");
                const join = " JOIN " + et(metadata.parentEntityMetadata.tableName) + " " + ea(alias) + " ON " + this.replacePropertyNames(condition);
                joins.push(join);
            }
        }

        return joins.join(" ");
    }

    protected createGroupByExpression() {
        if (!this.expressionMap.groupBys || !this.expressionMap.groupBys.length) return "";
        return " GROUP BY " + this.replacePropertyNames(this.expressionMap.groupBys.join(", "));
    }

    protected createOrderByCombinedWithSelectExpression(parentAlias: string) {

        // if table has a default order then apply it
        let orderBys = this.expressionMap.orderBys;
        if (!Object.keys(orderBys).length && this.expressionMap.mainAlias!.hasMetadata) {
            orderBys = this.expressionMap.mainAlias!.metadata.orderBy || {};
        }

        const selectString = Object.keys(orderBys)
            .map(columnName => {
                const [alias, column, ...embeddedProperties] = columnName.split(".");
                return this.escapeAlias(parentAlias) + "." + this.escapeColumn(alias + "_" + column + embeddedProperties.join("_"));
            })
            .join(", ");

        const orderByString = Object.keys(orderBys)
            .map(columnName => {
                const [alias, column, ...embeddedProperties] = columnName.split(".");
                return this.escapeAlias(parentAlias) + "." + this.escapeColumn(alias + "_" + column + embeddedProperties.join("_")) + " " + this.expressionMap.orderBys[columnName];
            })
            .join(", ");

        return [selectString, orderByString];
    }

    protected createOrderByExpression() {

        let orderBys = this.expressionMap.orderBys;

        // if table has a default order then apply it
        if (!Object.keys(orderBys).length && this.expressionMap.mainAlias!.hasMetadata) {
            orderBys = this.expressionMap.mainAlias!.metadata.orderBy || {};
        }

        // if user specified a custom order then apply it
        if (Object.keys(orderBys).length > 0)
            return " ORDER BY " + Object.keys(orderBys)
                    .map(columnName => {
                        return this.replacePropertyNames(columnName) + " " + this.expressionMap.orderBys[columnName];
                    })
                    .join(", ");

        return "";
    }

    protected createLimitExpression(): string {
        if (!this.expressionMap.limit) return "";
        return " LIMIT " + this.expressionMap.limit;
    }

    protected createOffsetExpression(): string {
        if (!this.expressionMap.offset) return "";
        return " OFFSET " + this.expressionMap.offset;
    }

    protected createLockExpression(): string {
        switch (this.expressionMap.lockMode) {
            case "pessimistic_read":
                if (this.connection.driver instanceof MysqlDriver) {
                    return " LOCK IN SHARE MODE";

                } else if (this.connection.driver instanceof PostgresDriver) {
                    return " FOR SHARE";

                } else if (this.connection.driver instanceof SqlServerDriver) {
                    return "";

                } else {
                    throw new LockNotSupportedOnGivenDriverError();
                }
            case "pessimistic_write":
                if (this.connection.driver instanceof MysqlDriver || this.connection.driver instanceof PostgresDriver) {
                    return " FOR UPDATE";

                } else if (this.connection.driver instanceof SqlServerDriver) {
                    return "";

                } else {
                    throw new LockNotSupportedOnGivenDriverError();
                }
            default:
                return "";
        }
    }

    /**
     * Creates "WHERE" expression and variables for the given "ids".
     */
    protected createWhereIdsExpression(ids: any[]): [string, ObjectLiteral] {
        const metadata = this.expressionMap.mainAlias!.metadata;

        // create shortcuts for better readability
        const ea = (aliasName: string) => this.escapeAlias(aliasName);
        const ec = (columnName: string) => this.escapeColumn(columnName);

        const alias = this.expressionMap.mainAlias!.name;
        const parameters: ObjectLiteral = {};
        const whereStrings = ids.map((id, index) => {
            const whereSubStrings: string[] = [];
            // if (metadata.hasMultiplePrimaryKeys) {
                metadata.primaryColumns.forEach((primaryColumn, secondIndex) => {
                    whereSubStrings.push(ea(alias) + "." + ec(primaryColumn.databaseName) + "=:id_" + index + "_" + secondIndex);
                    parameters["id_" + index + "_" + secondIndex] = primaryColumn.getEntityValue(id);
                });
                metadata.parentIdColumns.forEach((parentIdColumn, secondIndex) => {
                    whereSubStrings.push(ea(alias) + "." + ec(parentIdColumn.databaseName) + "=:parentId_" + index + "_" + secondIndex);
                    parameters["parentId_" + index + "_" + secondIndex] = parentIdColumn.getEntityValue(id);
                });
            // } else {
            //     if (metadata.primaryColumns.length > 0) {
            //         whereSubStrings.push(ea(alias) + "." + ec(metadata.firstPrimaryColumn.fullName) + "=:id_" + index);
            //         parameters["id_" + index] = id;
            //
            //     } else if (metadata.parentIdColumns.length > 0) {
            //         whereSubStrings.push(ea(alias) + "." + ec(metadata.parentIdColumns[0].fullName) + "=:parentId_" + index);
            //         parameters["parentId_" + index] = id;
            //     }
            // }
            return whereSubStrings.join(" AND ");
        });

        const whereString = whereStrings.length > 1 ? "(" + whereStrings.join(" OR ") + ")" : whereStrings[0];
        return [whereString, parameters];
    }

    protected async getQueryRunner(): Promise<QueryRunner> {

        if (this.queryRunnerProvider instanceof QueryRunnerProvider) {
            return this.queryRunnerProvider.provide();

        } else { // means its empty
            return this.connection.driver.createQueryRunner();
        }
    }

    protected hasOwnQueryRunner(): boolean {
        return !this.queryRunnerProvider;
    }

}<|MERGE_RESOLUTION|>--- conflicted
+++ resolved
@@ -1409,11 +1409,7 @@
                     return object;
                 }, {} as ObjectLiteral);
                 this.setParameters(params);
-<<<<<<< HEAD
-                return "UPDATE " + this.escapeTable(tableName) + " " + (alias ? this.escapeAlias(alias) : "") + " SET " + updateSet;
-=======
-                return "UPDATE " + tableName + " " + (aliasName ? ea(aliasName) : "") + " SET " + updateSet;
->>>>>>> de723731
+                return "UPDATE " + this.escapeTable(tableName) + " " + (aliasName ? ea(aliasName) : "") + " SET " + updateSet;
         }
 
         throw new Error("No query builder type is specified.");
