import {ConnectionOptions} from "../../src/connection/ConnectionOptions";
import {createConnection, createConnections} from "../../src/index";
import {Connection} from "../../src/connection/Connection";
import {EntitySchema} from "../../src/entity-schema/EntitySchema";
import {DatabaseType} from "../../src/driver/types/DatabaseType";
import {NamingStrategyInterface} from "../../src/naming-strategy/NamingStrategyInterface";

/**
     * Interface in which data is stored in ormconfig.json of the project.
     */
    export type TestingConnectionOptions = ConnectionOptions & {

        /**
         * Indicates if this connection should be skipped.
         */
        skip?: boolean;

        /**
         * If set to true then tests for this driver wont run until implicitly defined "enabledDrivers" section.
         */
        disabledIfNotEnabledImplicitly?: boolean;

    };

    /**
     * Options used to create a connection for testing purposes.
     */
    export interface TestingOptions {

        /**
         * Dirname of the test directory.
         * If specified, entities will be loaded from that directory.
         */
        __dirname?: string;

        /**
         * Connection name to be overridden.
         * This can be used to create multiple connections with single connection configuration.
         */
        name?: string;

        /**
         * List of enabled drivers for the given test suite.
         */
        enabledDrivers?: DatabaseType[];

        /**
         * Entities needs to be included in the connection for the given test suite.
         */
        entities?: string[]|Function[];

<<<<<<< HEAD
        /**
         * Subscribers needs to be included in the connection for the given test suite.
         */
        subscribers?: string[]|Function[];
=======
    /**
     * Naming strategy defines how auto-generated names for such things like table name, or table column gonna be
     * generated.
     */
    namingStrategy?: NamingStrategyInterface;

    /**
     * Schema name used for postgres driver.
     */
    cache?: boolean|{
>>>>>>> 9fa52b11

        /**
         * Entity schemas needs to be included in the connection for the given test suite.
         */
        entitySchemas?: string[]|EntitySchema[];

        /**
         * Indicates if schema sync should be performed or not.
         */
        schemaCreate?: boolean;

        /**
         * Indicates if schema should be dropped on connection setup.
         */
        dropSchema?: boolean;

        /**
         * Schema name used for postgres driver.
         */
        schema?: string;

        /**
         * Schema name used for postgres driver.
         */
        cache?: boolean|{

            /**
             * Type of caching.
             *
             * - "database" means cached values will be stored in the separate table in database. This is default value.
             * - "mongodb" means cached values will be stored in mongodb database. You must provide mongodb connection options.
             * - "redis" means cached values will be stored inside redis. You must provide redis connection options.
             */
            type?: "database"|"redis";

            /**
             * Used to provide mongodb / redis connection options.
             */
            options?: any;

            /**
             * If set to true then queries (using find methods and QueryBuilder's methods) will always be cached.
             */
            alwaysEnabled?: boolean;

            /**
             * Time in milliseconds in which cache will expire.
             * This can be setup per-query.
             * Default value is 1000 which is equivalent to 1 second.
             */
            duration?: number;

        };

    }

<<<<<<< HEAD
    /**
     * Creates a testing connection options for the given driver type based on the configuration in the ormconfig.json
     * and given options that can override some of its configuration for the test-specific use case.
     */
    export function setupSingleTestingConnection(driverType: DatabaseType, options: TestingOptions): ConnectionOptions {

        const testingConnections = setupTestingConnections({
            name: options.name ? options.name : undefined,
            entities: options.entities ? options.entities : [],
            subscribers: options.subscribers ? options.subscribers : [],
            entitySchemas: options.entitySchemas ? options.entitySchemas : [],
            dropSchema: options.dropSchema ? options.dropSchema : false,
            schemaCreate: options.schemaCreate ? options.schemaCreate : false,
            enabledDrivers: [driverType],
            cache: options.cache,
            schema: options.schema ? options.schema : undefined
        });
        if (!testingConnections.length)
            throw new Error(`Unable to run tests because connection options for "${driverType}" are not set.`);
=======
/**
 * Creates a testing connection options for the given driver type based on the configuration in the ormconfig.json
 * and given options that can override some of its configuration for the test-specific use case.
 */
export function setupSingleTestingConnection(driverType: DatabaseType, options: TestingOptions): ConnectionOptions {

    const testingConnections = setupTestingConnections({
        name: options.name ? options.name : undefined,
        entities: options.entities ? options.entities : [],
        subscribers: options.subscribers ? options.subscribers : [],
        entitySchemas: options.entitySchemas ? options.entitySchemas : [],
        dropSchema: options.dropSchema ? options.dropSchema : false,
        schemaCreate: options.schemaCreate ? options.schemaCreate : false,
        enabledDrivers: [driverType],
        cache: options.cache,
        schema: options.schema ? options.schema : undefined,
        namingStrategy: options.namingStrategy ? options.namingStrategy : undefined
    });
    if (!testingConnections.length)
        throw new Error(`Unable to run tests because connection options for "${driverType}" are not set.`);

    return testingConnections[0];
}
>>>>>>> 9fa52b11

        return testingConnections[0];
    }


    /**
     * Loads test connection options from ormconfig.json file.
     */
    export function getTypeOrmConfig(): TestingConnectionOptions[] {
        try {

            try {
                return require(__dirname + "/../../../../ormconfig.json");

            } catch (err) {
                return require(__dirname + "/../../ormconfig.json");
            }

        } catch (err) {
            throw new Error(`Cannot find ormconfig.json file in the root of the project. To run tests please create ormconfig.json file` +
                ` in the root of the project (near ormconfig.json.dist, you need to copy ormconfig.json.dist into ormconfig.json` +
                ` and change all database settings to match your local environment settings).`);
        }
    }

    /**
     * Creates a testing connections options based on the configuration in the ormconfig.json
     * and given options that can override some of its configuration for the test-specific use case.
     */
    export function setupTestingConnections(options?: TestingOptions): ConnectionOptions[] {
        const ormConfigConnectionOptionsArray = getTypeOrmConfig();

        if (!ormConfigConnectionOptionsArray.length)
            throw new Error(`No connections setup in ormconfig.json file. Please create configurations for each database type to run tests.`);

        return ormConfigConnectionOptionsArray
            .filter(connectionOptions => {
                if (connectionOptions.skip === true)
                    return false;

                if (options && options.enabledDrivers && options.enabledDrivers.length)
                    return options.enabledDrivers.indexOf(connectionOptions.type!) !== -1; // ! is temporary

                if (connectionOptions.disabledIfNotEnabledImplicitly === true)
                    return false;

            return true;
        })
        .map(connectionOptions => {
            const newOptions: any = Object.assign({}, connectionOptions as ConnectionOptions, {
                name: options && options.name ? options.name : connectionOptions.name,
                entities: options && options.entities ? options.entities : [],
                subscribers: options && options.subscribers ? options.subscribers : [],
                entitySchemas: options && options.entitySchemas ? options.entitySchemas : [],
                dropSchema: options && (options.entities || options.entitySchemas) ? options.dropSchema : false,
                cache: options ? options.cache : undefined,
            });
            if (options && options.schemaCreate)
                newOptions.synchronize = options.schemaCreate;
            if (options && options.schema)
                newOptions.schema = options.schema;
            if (options && options.__dirname)
<<<<<<< HEAD
                newOptions.entities = [options.__dirname + "/entity/*{.js,.ts}"];return newOptions;
=======
                newOptions.entities = [options.__dirname + "/entity/*{.js,.ts}"];
            if (options && options.namingStrategy)
                newOptions.namingStrategy = options.namingStrategy;
            return newOptions;
>>>>>>> 9fa52b11
        });
}

    /**
     * Creates a testing connections based on the configuration in the ormconfig.json
     * and given options that can override some of its configuration for the test-specific use case.
     */
    export async function createTestingConnections(options?: TestingOptions): Promise<Connection[]> {
        return createConnections(setupTestingConnections(options));
    }

    /**
     * Closes testing connections if they are connected.
     */
    export function closeTestingConnections(connections: Connection[]) {
        return Promise.all(connections.map(connection => connection.isConnected ? connection.close() : undefined));
    }

    /**
     * Reloads all databases for all given connections.
     */
    export function reloadTestingDatabases(connections: Connection[]) {
        return Promise.all(connections.map(connection => connection.synchronize(true)));
    }

    /**
     * Setups connection.
     *
     * @deprecated Old method of creating connection. Don't use it anymore. Use createTestingConnections instead.
     */
    export function setupConnection(callback: (connection: Connection) => any, entities: Function[]) {
        return function() {
            return createConnection(setupSingleTestingConnection("mysql", { entities: entities }))
                .then(connection => {
                    if (callback)
                        callback(connection);
                    return connection;
                });
        };
    }

    /**
     * Generates random text array with custom length.
     */
    export function generateRandomText(length: number): string {
        let text = "";
        const characters = "ABCDEFGHIJKLMNOPQRSTUVWXYZabcdefghijklmnopqrstuvwxyz0123456789";

        for (let i = 0; i <= length; i++ )
            text += characters.charAt(Math.floor(Math.random() * characters.length));

        return text;
    }

    export function sleep(ms: number): Promise<void> {
        return new Promise<void>(ok => {
            setTimeout(ok, ms);
        });
    }<|MERGE_RESOLUTION|>--- conflicted
+++ resolved
@@ -6,55 +6,74 @@
 import {NamingStrategyInterface} from "../../src/naming-strategy/NamingStrategyInterface";
 
 /**
-     * Interface in which data is stored in ormconfig.json of the project.
-     */
-    export type TestingConnectionOptions = ConnectionOptions & {
-
-        /**
-         * Indicates if this connection should be skipped.
-         */
-        skip?: boolean;
-
-        /**
-         * If set to true then tests for this driver wont run until implicitly defined "enabledDrivers" section.
-         */
-        disabledIfNotEnabledImplicitly?: boolean;
-
-    };
-
-    /**
-     * Options used to create a connection for testing purposes.
-     */
-    export interface TestingOptions {
-
-        /**
-         * Dirname of the test directory.
-         * If specified, entities will be loaded from that directory.
-         */
-        __dirname?: string;
-
-        /**
-         * Connection name to be overridden.
-         * This can be used to create multiple connections with single connection configuration.
-         */
-        name?: string;
-
-        /**
-         * List of enabled drivers for the given test suite.
-         */
-        enabledDrivers?: DatabaseType[];
-
-        /**
-         * Entities needs to be included in the connection for the given test suite.
-         */
-        entities?: string[]|Function[];
-
-<<<<<<< HEAD
-        /**
-         * Subscribers needs to be included in the connection for the given test suite.
-         */
-        subscribers?: string[]|Function[];
-=======
+ * Interface in which data is stored in ormconfig.json of the project.
+ */
+export type TestingConnectionOptions = ConnectionOptions & {
+
+    /**
+     * Indicates if this connection should be skipped.
+     */
+    skip?: boolean;
+
+    /**
+     * If set to true then tests for this driver wont run until implicitly defined "enabledDrivers" section.
+     */
+    disabledIfNotEnabledImplicitly?: boolean;
+
+};
+
+/**
+ * Options used to create a connection for testing purposes.
+ */
+export interface TestingOptions {
+
+    /**
+     * Dirname of the test directory.
+     * If specified, entities will be loaded from that directory.
+     */
+    __dirname?: string;
+
+    /**
+     * Connection name to be overridden.
+     * This can be used to create multiple connections with single connection configuration.
+     */
+    name?: string;
+
+    /**
+     * List of enabled drivers for the given test suite.
+     */
+    enabledDrivers?: DatabaseType[];
+
+    /**
+     * Entities needs to be included in the connection for the given test suite.
+     */
+    entities?: string[]|Function[];
+
+    /**
+     * Subscribers needs to be included in the connection for the given test suite.
+     */
+    subscribers?: string[]|Function[];
+
+    /**
+     * Entity schemas needs to be included in the connection for the given test suite.
+     */
+    entitySchemas?: string[]|EntitySchema[];
+
+    /**
+     * Indicates if schema sync should be performed or not.
+     */
+    schemaCreate?: boolean;
+
+    /**
+     * Indicates if schema should be dropped on connection setup.
+     */
+    dropSchema?: boolean;
+
+    /**
+     * Schema name used for postgres driver.
+     */
+    schema?: string;
+
     /**
      * Naming strategy defines how auto-generated names for such things like table name, or table column gonna be
      * generated.
@@ -64,85 +83,38 @@
     /**
      * Schema name used for postgres driver.
      */
-    cache?: boolean|{
->>>>>>> 9fa52b11
-
-        /**
-         * Entity schemas needs to be included in the connection for the given test suite.
-         */
-        entitySchemas?: string[]|EntitySchema[];
-
-        /**
-         * Indicates if schema sync should be performed or not.
-         */
-        schemaCreate?: boolean;
-
-        /**
-         * Indicates if schema should be dropped on connection setup.
-         */
-        dropSchema?: boolean;
-
-        /**
-         * Schema name used for postgres driver.
-         */
-        schema?: string;
-
-        /**
-         * Schema name used for postgres driver.
-         */
-        cache?: boolean|{
-
-            /**
-             * Type of caching.
-             *
-             * - "database" means cached values will be stored in the separate table in database. This is default value.
-             * - "mongodb" means cached values will be stored in mongodb database. You must provide mongodb connection options.
-             * - "redis" means cached values will be stored inside redis. You must provide redis connection options.
-             */
-            type?: "database"|"redis";
-
-            /**
-             * Used to provide mongodb / redis connection options.
-             */
-            options?: any;
-
-            /**
-             * If set to true then queries (using find methods and QueryBuilder's methods) will always be cached.
-             */
-            alwaysEnabled?: boolean;
-
-            /**
-             * Time in milliseconds in which cache will expire.
-             * This can be setup per-query.
-             * Default value is 1000 which is equivalent to 1 second.
-             */
-            duration?: number;
-
-        };
-
-    }
-
-<<<<<<< HEAD
-    /**
-     * Creates a testing connection options for the given driver type based on the configuration in the ormconfig.json
-     * and given options that can override some of its configuration for the test-specific use case.
-     */
-    export function setupSingleTestingConnection(driverType: DatabaseType, options: TestingOptions): ConnectionOptions {
-
-        const testingConnections = setupTestingConnections({
-            name: options.name ? options.name : undefined,
-            entities: options.entities ? options.entities : [],
-            subscribers: options.subscribers ? options.subscribers : [],
-            entitySchemas: options.entitySchemas ? options.entitySchemas : [],
-            dropSchema: options.dropSchema ? options.dropSchema : false,
-            schemaCreate: options.schemaCreate ? options.schemaCreate : false,
-            enabledDrivers: [driverType],
-            cache: options.cache,
-            schema: options.schema ? options.schema : undefined
-        });
-        if (!testingConnections.length)
-            throw new Error(`Unable to run tests because connection options for "${driverType}" are not set.`);
-=======
+    cache?: boolean | {
+
+        /**
+         * Type of caching.
+         *
+         * - "database" means cached values will be stored in the separate table in database. This is default value.
+         * - "mongodb" means cached values will be stored in mongodb database. You must provide mongodb connection options.
+         * - "redis" means cached values will be stored inside redis. You must provide redis connection options.
+         */
+        type?: "database" | "redis";
+
+        /**
+         * Used to provide mongodb / redis connection options.
+         */
+        options?: any;
+
+        /**
+         * If set to true then queries (using find methods and QueryBuilder's methods) will always be cached.
+         */
+        alwaysEnabled?: boolean;
+
+        /**
+         * Time in milliseconds in which cache will expire.
+         * This can be setup per-query.
+         * Default value is 1000 which is equivalent to 1 second.
+         */
+        duration?: number;
+
+    };
+
+}
+
 /**
  * Creates a testing connection options for the given driver type based on the configuration in the ormconfig.json
  * and given options that can override some of its configuration for the test-specific use case.
@@ -166,133 +138,125 @@
 
     return testingConnections[0];
 }
->>>>>>> 9fa52b11
-
-        return testingConnections[0];
+
+
+/**
+ * Loads test connection options from ormconfig.json file.
+ */
+export function getTypeOrmConfig(): TestingConnectionOptions[] {
+    try {
+
+        try {
+            return require(__dirname + "/../../../../ormconfig.json");
+
+        } catch (err) {
+            return require(__dirname + "/../../ormconfig.json");
+        }
+
+    } catch (err) {
+        throw new Error(`Cannot find ormconfig.json file in the root of the project. To run tests please create ormconfig.json file` +
+            ` in the root of the project (near ormconfig.json.dist, you need to copy ormconfig.json.dist into ormconfig.json` +
+            ` and change all database settings to match your local environment settings).`);
     }
-
-
-    /**
-     * Loads test connection options from ormconfig.json file.
-     */
-    export function getTypeOrmConfig(): TestingConnectionOptions[] {
-        try {
-
-            try {
-                return require(__dirname + "/../../../../ormconfig.json");
-
-            } catch (err) {
-                return require(__dirname + "/../../ormconfig.json");
-            }
-
-        } catch (err) {
-            throw new Error(`Cannot find ormconfig.json file in the root of the project. To run tests please create ormconfig.json file` +
-                ` in the root of the project (near ormconfig.json.dist, you need to copy ormconfig.json.dist into ormconfig.json` +
-                ` and change all database settings to match your local environment settings).`);
-        }
-    }
-
-    /**
-     * Creates a testing connections options based on the configuration in the ormconfig.json
-     * and given options that can override some of its configuration for the test-specific use case.
-     */
-    export function setupTestingConnections(options?: TestingOptions): ConnectionOptions[] {
-        const ormConfigConnectionOptionsArray = getTypeOrmConfig();
-
-        if (!ormConfigConnectionOptionsArray.length)
-            throw new Error(`No connections setup in ormconfig.json file. Please create configurations for each database type to run tests.`);
-
-        return ormConfigConnectionOptionsArray
-            .filter(connectionOptions => {
-                if (connectionOptions.skip === true)
-                    return false;
-
-                if (options && options.enabledDrivers && options.enabledDrivers.length)
-                    return options.enabledDrivers.indexOf(connectionOptions.type!) !== -1; // ! is temporary
-
-                if (connectionOptions.disabledIfNotEnabledImplicitly === true)
-                    return false;
-
-            return true;
-        })
-        .map(connectionOptions => {
-            const newOptions: any = Object.assign({}, connectionOptions as ConnectionOptions, {
-                name: options && options.name ? options.name : connectionOptions.name,
-                entities: options && options.entities ? options.entities : [],
-                subscribers: options && options.subscribers ? options.subscribers : [],
-                entitySchemas: options && options.entitySchemas ? options.entitySchemas : [],
-                dropSchema: options && (options.entities || options.entitySchemas) ? options.dropSchema : false,
-                cache: options ? options.cache : undefined,
+}
+
+/**
+ * Creates a testing connections options based on the configuration in the ormconfig.json
+ * and given options that can override some of its configuration for the test-specific use case.
+ */
+export function setupTestingConnections(options?: TestingOptions): ConnectionOptions[] {
+    const ormConfigConnectionOptionsArray = getTypeOrmConfig();
+
+    if (!ormConfigConnectionOptionsArray.length)
+        throw new Error(`No connections setup in ormconfig.json file. Please create configurations for each database type to run tests.`);
+
+    return ormConfigConnectionOptionsArray
+        .filter(connectionOptions => {
+            if (connectionOptions.skip === true)
+                return false;
+
+            if (options && options.enabledDrivers && options.enabledDrivers.length)
+                return options.enabledDrivers.indexOf(connectionOptions.type!) !== -1; // ! is temporary
+
+            if (connectionOptions.disabledIfNotEnabledImplicitly === true)
+                return false;
+
+        return true;
+    })
+    .map(connectionOptions => {
+        const newOptions: any = Object.assign({}, connectionOptions as ConnectionOptions, {
+            name: options && options.name ? options.name : connectionOptions.name,
+            entities: options && options.entities ? options.entities : [],
+            subscribers: options && options.subscribers ? options.subscribers : [],
+            entitySchemas: options && options.entitySchemas ? options.entitySchemas : [],
+            dropSchema: options && (options.entities || options.entitySchemas) ? options.dropSchema : false,
+            cache: options ? options.cache : undefined,
+        });
+        if (options && options.schemaCreate)
+            newOptions.synchronize = options.schemaCreate;
+        if (options && options.schema)
+            newOptions.schema = options.schema;
+        if (options && options.__dirname)
+            newOptions.entities = [options.__dirname + "/entity/*{.js,.ts}"];
+        if (options && options.namingStrategy)
+            newOptions.namingStrategy = options.namingStrategy;
+        return newOptions;
+    });
+}
+
+/**
+ * Creates a testing connections based on the configuration in the ormconfig.json
+ * and given options that can override some of its configuration for the test-specific use case.
+ */
+export async function createTestingConnections(options?: TestingOptions): Promise<Connection[]> {
+    return createConnections(setupTestingConnections(options));
+}
+
+/**
+ * Closes testing connections if they are connected.
+ */
+export function closeTestingConnections(connections: Connection[]) {
+    return Promise.all(connections.map(connection => connection.isConnected ? connection.close() : undefined));
+}
+
+/**
+ * Reloads all databases for all given connections.
+ */
+export function reloadTestingDatabases(connections: Connection[]) {
+    return Promise.all(connections.map(connection => connection.synchronize(true)));
+}
+
+/**
+ * Setups connection.
+ *
+ * @deprecated Old method of creating connection. Don't use it anymore. Use createTestingConnections instead.
+ */
+export function setupConnection(callback: (connection: Connection) => any, entities: Function[]) {
+    return function() {
+        return createConnection(setupSingleTestingConnection("mysql", { entities: entities }))
+            .then(connection => {
+                if (callback)
+                    callback(connection);
+                return connection;
             });
-            if (options && options.schemaCreate)
-                newOptions.synchronize = options.schemaCreate;
-            if (options && options.schema)
-                newOptions.schema = options.schema;
-            if (options && options.__dirname)
-<<<<<<< HEAD
-                newOptions.entities = [options.__dirname + "/entity/*{.js,.ts}"];return newOptions;
-=======
-                newOptions.entities = [options.__dirname + "/entity/*{.js,.ts}"];
-            if (options && options.namingStrategy)
-                newOptions.namingStrategy = options.namingStrategy;
-            return newOptions;
->>>>>>> 9fa52b11
-        });
-}
-
-    /**
-     * Creates a testing connections based on the configuration in the ormconfig.json
-     * and given options that can override some of its configuration for the test-specific use case.
-     */
-    export async function createTestingConnections(options?: TestingOptions): Promise<Connection[]> {
-        return createConnections(setupTestingConnections(options));
-    }
-
-    /**
-     * Closes testing connections if they are connected.
-     */
-    export function closeTestingConnections(connections: Connection[]) {
-        return Promise.all(connections.map(connection => connection.isConnected ? connection.close() : undefined));
-    }
-
-    /**
-     * Reloads all databases for all given connections.
-     */
-    export function reloadTestingDatabases(connections: Connection[]) {
-        return Promise.all(connections.map(connection => connection.synchronize(true)));
-    }
-
-    /**
-     * Setups connection.
-     *
-     * @deprecated Old method of creating connection. Don't use it anymore. Use createTestingConnections instead.
-     */
-    export function setupConnection(callback: (connection: Connection) => any, entities: Function[]) {
-        return function() {
-            return createConnection(setupSingleTestingConnection("mysql", { entities: entities }))
-                .then(connection => {
-                    if (callback)
-                        callback(connection);
-                    return connection;
-                });
-        };
-    }
-
-    /**
-     * Generates random text array with custom length.
-     */
-    export function generateRandomText(length: number): string {
-        let text = "";
-        const characters = "ABCDEFGHIJKLMNOPQRSTUVWXYZabcdefghijklmnopqrstuvwxyz0123456789";
-
-        for (let i = 0; i <= length; i++ )
-            text += characters.charAt(Math.floor(Math.random() * characters.length));
-
-        return text;
-    }
-
-    export function sleep(ms: number): Promise<void> {
-        return new Promise<void>(ok => {
-            setTimeout(ok, ms);
-        });
-    }+    };
+}
+
+/**
+ * Generates random text array with custom length.
+ */
+export function generateRandomText(length: number): string {
+    let text = "";
+    const characters = "ABCDEFGHIJKLMNOPQRSTUVWXYZabcdefghijklmnopqrstuvwxyz0123456789";
+
+    for (let i = 0; i <= length; i++ )
+        text += characters.charAt(Math.floor(Math.random() * characters.length));
+
+    return text;
+}
+
+export function sleep(ms: number): Promise<void> {
+    return new Promise<void>(ok => {
+        setTimeout(ok, ms);
+    });
+}