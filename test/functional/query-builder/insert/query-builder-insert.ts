import "reflect-metadata";
import {expect} from "chai";
import {closeTestingConnections, createTestingConnections, reloadTestingDatabases} from "../../../utils/test-utils";
import {Connection} from "../../../../src/connection/Connection";
import {User} from "./entity/User";
import {SqlServerDriver} from "../../../../src/driver/sqlserver/SqlServerDriver";
import {Photo} from "./entity/Photo";
import {AbstractSqliteDriver} from "../../../../src/driver/sqlite-abstract/AbstractSqliteDriver";

describe("query builder > insert", () => {
    
    let connections: Connection[];
    before(async () => connections = await createTestingConnections({
        entities: [__dirname + "/entity/*{.js,.ts}"],
<<<<<<< HEAD
=======
        dropSchema: true
>>>>>>> c3dab948
    }));
    beforeEach(() => reloadTestingDatabases(connections));
    after(() => closeTestingConnections(connections));

    it("should perform insertion correctly", () => Promise.all(connections.map(async connection => {

        const user = new User();
        user.name = "Alex Messer";

        await connection.createQueryBuilder()
            .insert()
            .into(User)
            .values(user)
            .execute();

        await connection.createQueryBuilder()
            .insert()
            .into(User)
            .values({
                name: "Dima Zotov"
            })
            .execute();

        await connection.createQueryBuilder()
            .insert()
            .into(User)
            .values([
                { name: "Umed Khudoiberdiev" },
                { name: "Bakhrom Baubekov" },
                { name: "Bakhodur Kandikov" },
            ])
            .execute();

        await connection.getRepository(User)
            .createQueryBuilder("user")
            .insert()
            .values({ name: "Muhammad Mirzoev" })
            .execute();

        const users = await connection.getRepository(User).find();
        users.should.be.eql([
            { id: 1, name: "Alex Messer" },
            { id: 2, name: "Dima Zotov" },
            { id: 3, name: "Umed Khudoiberdiev" },
            { id: 4, name: "Bakhrom Baubekov" },
            { id: 5, name: "Bakhodur Kandikov" },
            { id: 6, name: "Muhammad Mirzoev" },
        ]);

    })));

    it("should be able to use sql functions", () => Promise.all(connections.map(async connection => {

        await connection.createQueryBuilder()
            .insert()
            .into(User)
            .values({
                name: () => connection.driver instanceof SqlServerDriver ? "SUBSTRING('Dima Zotov', 1, 4)" : "SUBSTR('Dima Zotov', 1, 4)"
            })
            .execute();

        const loadedUser1 = await connection.getRepository(User).findOne({ name: "Dima" });
        expect(loadedUser1).to.exist;
        loadedUser1!.name.should.be.equal("Dima");

    })));

    it("should be able to insert entities with different properties set even inside embeds", () => Promise.all(connections.map(async connection => {
        if (connection.driver instanceof AbstractSqliteDriver) // this test is skipped for sqlite based drivers because it does not support DEFAULT values in insertions
            return;

        await connection
            .createQueryBuilder()
            .insert()
            .into(Photo)
            .values([{
                url: "1.jpg",
                counters: {
                    likes: 1,
                    favorites: 1,
                    comments: 1,
                }
            }, {
                url: "2.jpg"
            }])
            .execute();

        const loadedPhoto1 = await connection.getRepository(Photo).findOne({ url: "1.jpg" });
        expect(loadedPhoto1).to.exist;
        loadedPhoto1!.should.be.eql({
            id: 1,
            url: "1.jpg",
            counters: {
                likes: 1,
                favorites: 1,
                comments: 1,
            }
        });

        const loadedPhoto2 = await connection.getRepository(Photo).findOne({ url: "2.jpg" });
        expect(loadedPhoto2).to.exist;
        loadedPhoto2!.should.be.eql({
            id: 2,
            url: "2.jpg",
            counters: {
                likes: 1,
                favorites: null,
                comments: 0,
            }
        });

    })));

});<|MERGE_RESOLUTION|>--- conflicted
+++ resolved
@@ -12,10 +12,7 @@
     let connections: Connection[];
     before(async () => connections = await createTestingConnections({
         entities: [__dirname + "/entity/*{.js,.ts}"],
-<<<<<<< HEAD
-=======
         dropSchema: true
->>>>>>> c3dab948
     }));
     beforeEach(() => reloadTestingDatabases(connections));
     after(() => closeTestingConnections(connections));
