import "reflect-metadata";
import {expect} from "chai";
import {closeTestingConnections, createTestingConnections, reloadTestingDatabases} from "../../../utils/test-utils";
import {Connection} from "../../../../src/connection/Connection";
import {Tag} from "./entity/Tag";
import {Post} from "./entity/Post";
import {Category} from "./entity/Category";
import {Image} from "./entity/Image";
import {User} from "./entity/User";

describe("query builder > joins", () => {
    
    let connections: Connection[];
    before(async () => connections = await createTestingConnections({
        entities: [__dirname + "/entity/*{.js,.ts}"],
    }));
    beforeEach(() => reloadTestingDatabases(connections));
    after(() => closeTestingConnections(connections));

    describe("leftJoinAndSelect", () => {

        it("should load data for all relation types", () => Promise.all(connections.map(async connection => {

            const user = new User();
            user.name = "Alex Messer";
            await connection.manager.save(user);

            const tag = new Tag();
            tag.name = "audi";
            await connection.manager.save(tag);

            const image1 = new Image();
            image1.name = "image1";
            await connection.manager.save(image1);

            const image2 = new Image();
            image2.name = "image2";
            await connection.manager.save(image2);

            const image3 = new Image();
            image3.name = "image3";
            await connection.manager.save(image3);

            const category1 = new Category();
            category1.name = "cars";
            category1.images = [image1, image2];
            await connection.manager.save(category1);

            const category2 = new Category();
            category2.name = "germany";
            await connection.manager.save(category2);

            const category3 = new Category();
            category3.name = "airplanes";
            category3.images = [image3];
            await connection.manager.save(category3);

            const post1 = new Post();
            post1.title = "about BMW";
            post1.categories = [category1, category2];
            post1.tag = tag;
            post1.author = user;
            await connection.manager.save(post1);

            const post2 = new Post();
            post2.title = "about Boeing";
            post2.categories = [category3];
            await connection.manager.save(post2);

            const loadedPosts = await connection.manager
                .createQueryBuilder(Post, "post")
                .leftJoinAndSelect("post.tag", "tag")
                .leftJoinAndSelect("post.author", "author")
                .leftJoinAndSelect("post.categories", "categories")
                .leftJoinAndSelect("categories.images", "images")
                .getMany();

            expect(loadedPosts![0].tag).to.not.be.empty;
            expect(loadedPosts![0].tag.id).to.be.equal(1);
            expect(loadedPosts![0].categories).to.not.be.empty;
            expect(loadedPosts![0].categories.length).to.be.equal(2);
            expect(loadedPosts![0].categories[0].images).to.not.be.empty;
            expect(loadedPosts![0].categories[0].images.length).to.be.equal(2);
            expect(loadedPosts![0].categories[0].images.map(image => image.id)).to.have.members([1, 2]);
            expect(loadedPosts![0].author).to.not.be.empty;
            expect(loadedPosts![0].author.id).to.be.equal(1);
            expect(loadedPosts![1].categories).to.not.be.empty;
            expect(loadedPosts![1].categories.length).to.be.equal(1);
            expect(loadedPosts![1].categories[0].images).to.not.be.empty;
            expect(loadedPosts![1].categories[0].images.length).to.be.equal(1);
            expect(loadedPosts![1].categories[0].images[0].id).to.be.equal(3);

            const loadedPost = await connection.manager
                .createQueryBuilder(Post, "post")
                .leftJoinAndSelect("post.tag", "tag")
                .leftJoinAndSelect("post.author", "author")
                .leftJoinAndSelect("post.categories", "categories")
                .leftJoinAndSelect("categories.images", "images")
                .where("post.id = :id", { id: 1 })
                .getOne();

            expect(loadedPost!.tag).to.not.be.empty;
            expect(loadedPost!.tag instanceof Tag).to.be.true;
            expect(loadedPost!.tag.id).to.be.equal(1);
            expect(loadedPost!.categories).to.not.be.empty;
            expect(loadedPost!.categories.length).to.be.equal(2);
            expect(loadedPost!.categories[0] instanceof Category).to.be.true;
            expect(loadedPost!.categories[0].id).to.be.equal(1);
            expect(loadedPost!.categories[1].id).to.be.equal(2);
            expect(loadedPost!.categories[0].images[0] instanceof Image).to.be.true;
            expect(loadedPost!.categories[0].images).to.not.be.empty;
            expect(loadedPost!.categories[0].images.length).to.be.equal(2);
            expect(loadedPost!.categories[0].images.map(image => image.id)).to.have.members([1, 2]);
            expect(loadedPost!.categories[1].images).to.be.empty;
            expect(loadedPost!.author).to.not.be.empty;
            expect(loadedPost!.author instanceof User).to.be.true;
            expect(loadedPost!.author.id).to.be.equal(1);

        })));

        it("should load data when additional condition used", () => Promise.all(connections.map(async connection => {

            const image1 = new Image();
            image1.name = "image1";
            await connection.manager.save(image1);

            const image2 = new Image();
            image2.name = "image2";
            await connection.manager.save(image2);

            const category1 = new Category();
            category1.name = "cars";
            category1.images = [image1, image2];
            await connection.manager.save(category1);

            const category2 = new Category();
            category2.name = "germany";
            await connection.manager.save(category2);

            const post = new Post();
            post.title = "about BMW";
            post.categories = [category1, category2];
            await connection.manager.save(post);

            const loadedPost = await connection.manager
                .createQueryBuilder(Post, "post")
                .leftJoinAndSelect("post.categories", "categories", "categories.id = :categoryId")
                .leftJoinAndSelect("categories.images", "images", "images.id = :imageId")
                .where("post.id = :id", { id: post.id })
                .setParameters({ categoryId: 1, imageId: 2 })
                .getOne();

            expect(loadedPost!.categories).to.not.be.empty;
            expect(loadedPost!.categories.length).to.be.equal(1);
            expect(loadedPost!.categories[0].id).to.be.equal(1);
            expect(loadedPost!.categories[0].images).to.not.be.empty;
            expect(loadedPost!.categories[0].images.length).to.be.equal(1);
            expect(loadedPost!.categories[0].images[0].id).to.be.equal(2);

        })));

        it("should load data when join tables does not have direct relation", () => Promise.all(connections.map(async connection => {

            const category = new Category();
            category.name = "cars";
            await connection.manager.save(category);

            const post = new Post();
            post.title = "about BMW";
            post.categories = [category];
            await connection.manager.save(post);

            const loadedRawPost = await connection.manager
                .createQueryBuilder(Post, "post")
                .leftJoinAndSelect("post_categories_category", "categoriesJunction", "categoriesJunction.postId = post.id")
                .leftJoinAndSelect(Category, "categories", "categories.id = categoriesJunction.categoryId")
                .where("post.id = :id", { id: post.id })
                .getRawOne();

            expect(loadedRawPost!["categories_id"]).to.be.equal(1);

        })));

    });

    describe("innerJoinAndSelect", () => {

        it("should load only exist data for all relation types", () => Promise.all(connections.map(async connection => {

            const user = new User();
            user.name = "Alex Messer";
            await connection.manager.save(user);

            const tag = new Tag();
            tag.name = "audi";
            await connection.manager.save(tag);

            const image1 = new Image();
            image1.name = "image1";
            await connection.manager.save(image1);

            const image2 = new Image();
            image2.name = "image2";
            await connection.manager.save(image2);

            const category1 = new Category();
            category1.name = "cars";
            category1.images = [image1, image2];
            await connection.manager.save(category1);

            const category2 = new Category();
            category2.name = "germany";
            await connection.manager.save(category2);

            const post = new Post();
            post.title = "about BMW";
            post.categories = [category1, category2];
            post.tag = tag;
            post.author = user;
            await connection.manager.save(post);

            const loadedPost = await connection.manager
                .createQueryBuilder(Post, "post")
                .innerJoinAndSelect("post.tag", "tag")
                .innerJoinAndSelect("post.author", "author")
                .innerJoinAndSelect("post.categories", "categories")
                .innerJoinAndSelect("categories.images", "images")
                .where("post.id = :id", { id: post.id })
                .getOne();

            expect(loadedPost!.tag).to.not.be.empty;
            expect(loadedPost!.tag.id).to.be.equal(1);
            expect(loadedPost!.categories).to.not.be.empty;
            expect(loadedPost!.categories.length).to.be.equal(1);
            expect(loadedPost!.categories[0].images).to.not.be.empty;
            expect(loadedPost!.categories[0].images.length).to.be.equal(2);
            expect(loadedPost!.author).to.not.be.empty;
            expect(loadedPost!.author.id).to.be.equal(1);

        })));

        it("should load data when additional condition used", () => Promise.all(connections.map(async connection => {

            const image1 = new Image();
            image1.name = "image1";
            await connection.manager.save(image1);

            const image2 = new Image();
            image2.name = "image2";
            await connection.manager.save(image2);

            const category1 = new Category();
            category1.name = "cars";
            category1.images = [image1, image2];
            await connection.manager.save(category1);

            const category2 = new Category();
            category2.name = "germany";
            await connection.manager.save(category2);

            const post = new Post();
            post.title = "about BMW";
            post.categories = [category1, category2];
            await connection.manager.save(post);

            const loadedPost = await connection.manager
                .createQueryBuilder(Post, "post")
                .innerJoinAndSelect("post.categories", "categories", "categories.id = :categoryId")
                .innerJoinAndSelect("categories.images", "images", "images.id = :imageId")
                .where("post.id = :id", { id: post.id })
                .setParameters({ categoryId: 1, imageId: 2 })
                .getOne();

            expect(loadedPost!.categories).to.not.be.empty;
            expect(loadedPost!.categories.length).to.be.equal(1);
            expect(loadedPost!.categories[0].id).to.be.equal(1);
            expect(loadedPost!.categories[0].images).to.not.be.empty;
            expect(loadedPost!.categories[0].images.length).to.be.equal(1);
            expect(loadedPost!.categories[0].images[0].id).to.be.equal(2);

        })));

        it("should not return any result when related data does not exist", () => Promise.all(connections.map(async connection => {

            const post = new Post();
            post.title = "about BMW";
            await connection.manager.save(post);

            const loadedPost = await connection.manager
                .createQueryBuilder(Post, "post")
                .innerJoinAndSelect("post.tag", "tag")
                .where("post.id = :id", { id: post.id })
                .getOne();

            expect(loadedPost!).to.be.empty;

        })));

    });

    describe("leftJoinAndMap", () => {

        it("should load and map selected data when entity used as join argument", () => Promise.all(connections.map(async connection => {

            const user = new User();
            user.name = "Alex Messer";
            await connection.manager.save(user);

            const tag = new Tag();
            tag.name = "audi";
            await connection.manager.save(tag);

            const image1 = new Image();
            image1.name = "image1";
            await connection.manager.save(image1);

            const image2 = new Image();
            image2.name = "image2";
            await connection.manager.save(image2);

            const category1 = new Category();
            category1.name = "cars";
            await connection.manager.save(category1);

            const category2 = new Category();
            category2.name = "germany";
            await connection.manager.save(category2);

            const post = new Post();
            post.title = "about BMW";
            post.tag = tag;
            post.author = user;
            await connection.manager.save(post);

            const loadedPost = await connection.manager
                .createQueryBuilder(Post, "post")
                .leftJoinAndMapOne("post.tag", Tag, "tag", "tag.id = :tagId")
                .leftJoinAndMapOne("post.author", User, "user", "user.id = :userId")
                .leftJoinAndMapMany("post.categories", Category, "categories", "categories.id IN (:...categoryIds)")
                .leftJoinAndMapMany("categories.images", Image, "image", "image.id IN (:...imageIds)")
                .where("post.id = :id", { id: post.id })
                .setParameters({ tagId: 1, userId: 1, categoryIds: [1, 2], imageIds: [1, 2] })
                .getOne();

            expect(loadedPost!.tag).to.not.be.empty;
            expect(loadedPost!.tag.id).to.be.equal(1);
            expect(loadedPost!.categories).to.not.be.empty;
            expect(loadedPost!.categories.length).to.be.equal(2);
            expect(loadedPost!.categories[0].images).to.not.be.empty;
            expect(loadedPost!.categories[0].images.length).to.be.equal(2);
            expect(loadedPost!.categories[0].images.map(image => image.id)).to.have.members([1, 2]);
            expect(loadedPost!.author).to.not.be.empty;
            expect(loadedPost!.author.id).to.be.equal(1);

        })));

        it("should load and map selected data when table name used as join argument", () => Promise.all(connections.map(async connection => {

            const user = new User();
            user.name = "Alex Messer";
            await connection.manager.save(user);

            const tag = new Tag();
            tag.name = "audi";
            await connection.manager.save(tag);

            const image1 = new Image();
            image1.name = "image1";
            await connection.manager.save(image1);

            const image2 = new Image();
            image2.name = "image2";
            await connection.manager.save(image2);

            const category1 = new Category();
            category1.name = "cars";
            await connection.manager.save(category1);

            const category2 = new Category();
            category2.name = "germany";
            await connection.manager.save(category2);

            const post = new Post();
            post.title = "about BMW";
            post.tag = tag;
            post.author = user;
            await connection.manager.save(post);

            const loadedPost = await connection.manager
                .createQueryBuilder(Post, "post")
                .leftJoinAndMapOne("post.tag", "tag", "tag", "tag.id = :tagId")
                .leftJoinAndMapOne("post.author", "user", "user", "user.id = :userId")
                .leftJoinAndMapMany("post.categories", "category", "categories", "categories.id IN (:...categoryIds)")
                .leftJoinAndMapMany("categories.images", "image", "image", "image.id IN (:...imageIds)")
                .where("post.id = :id", { id: post.id })
                .setParameters({ tagId: 1, userId: 1, categoryIds: [1, 2], imageIds: [1, 2] })
                .getOne();

            expect(loadedPost!.tag).to.not.be.empty;
            expect(loadedPost!.tag.id).to.be.equal(1);
            expect(loadedPost!.categories).to.not.be.empty;
            expect(loadedPost!.categories.length).to.be.equal(2);
            expect(loadedPost!.categories[0].images).to.not.be.empty;
            expect(loadedPost!.categories[0].images.length).to.be.equal(2);
            expect(loadedPost!.categories[0].images.map(image => image.id)).to.have.members([1, 2]);
            expect(loadedPost!.author).to.not.be.empty;
            expect(loadedPost!.author.id).to.be.equal(1);

        })));

        it("should load and map selected data when data will given from same entity but with different conditions", () => Promise.all(connections.map(async connection => {

            const category1 = new Category();
            category1.name = "cars";
            await connection.manager.save(category1);

            const category2 = new Category();
            category2.name = "germany";
            await connection.manager.save(category2);

            const category3 = new Category();
            category3.name = "bmw";
            await connection.manager.save(category3);

            const post = new Post();
            post.title = "about BMW";
            await connection.manager.save(post);

            const loadedPost = await connection.manager
                .createQueryBuilder(Post, "post")
                .leftJoinAndMapMany("post.categories", Category, "categories", "categories.id IN (:...categoryIds)")
                .leftJoinAndMapMany("post.subcategories", Category, "subcategories", "subcategories.id IN (:...subcategoryIds)")
                .where("post.id = :id", { id: post.id })
                .setParameters({ categoryIds: [1, 2], subcategoryIds: [3] })
                .getOne();

            expect(loadedPost!.categories).to.not.be.empty;
            expect(loadedPost!.categories.length).to.be.equal(2);
            expect(loadedPost!.subcategories).to.not.be.empty;
            expect(loadedPost!.subcategories.length).to.be.equal(1);

        })));

        it("should load and map selected data when data will given from same property but with different conditions", () => Promise.all(connections.map(async connection => {

            const image1 = new Image();
            image1.name = "image1";
            await connection.manager.save(image1);

            const image2 = new Image();
            image2.name = "image2";
            await connection.manager.save(image2);

            const image3 = new Image();
            image3.name = "image3";
            image3.isRemoved = true;
            await connection.manager.save(image3);

            const image4 = new Image();
            image4.name = "image4";
            image4.isRemoved = true;
            await connection.manager.save(image4);

            const category1 = new Category();
            category1.name = "cars";
            category1.images = [image1, image2, image3, image4];
            await connection.manager.save(category1);

            const category2 = new Category();
            category2.name = "germany";
            category2.images = [image1, image2, image3, image4];
            await connection.manager.save(category2);

            const category3 = new Category();
            category3.name = "bmw";
            category3.isRemoved = true;
            category3.images = [image1, image3];
            await connection.manager.save(category3);

            const category4 = new Category();
            category4.name = "citroen";
            category4.isRemoved = true;
            category4.images = [image2, image4];
            await connection.manager.save(category4);

            const post = new Post();
            post.title = "about BMW";
            post.categories = [category1, category2, category3];
            await connection.manager.save(post);

            const post2 = new Post();
            post2.title = "about Citroen";
            post2.categories = [category1, category4];
            await connection.manager.save(post2);

            const loadedPosts = await connection.manager
                .createQueryBuilder(Post, "post")
<<<<<<< HEAD
                .leftJoinAndMapMany("post.removedCategories", "post.categories", "rc", "rc.isRemoved = :isRemoved")
                .leftJoinAndMapMany("rc.removedImages", "rc.images", "removedImages", "removedImages.isRemoved = :isRemoved")
                .leftJoinAndMapMany("post.subcategories", "post.categories", "subcategories", "subcategories.id IN (:subcategoryIds)")
=======
                .leftJoinAndMapMany("post.removedCategories", "post.categories", "removedCategories", "removedCategories.isRemoved = :isRemoved")
                .leftJoinAndMapMany("removedCategories.removedImages", "removedCategories.images", "removedImages", "removedImages.isRemoved = :isRemoved")
                .leftJoinAndMapMany("post.subcategories", "post.categories", "subcategories", "subcategories.id IN (:...subcategoryIds)")
>>>>>>> 7ce144e2
                .leftJoinAndMapOne("subcategories.titleImage", "subcategories.images", "titleImage", "titleImage.id = :titleImageId")
                .setParameters({ isRemoved: true, subcategoryIds: [1, 2], titleImageId: 1 })
                .getMany();

            expect(loadedPosts![0].removedCategories).to.not.be.empty;
            expect(loadedPosts![0].removedCategories.length).to.be.equal(1);
            expect(loadedPosts![0].removedCategories[0].id).to.be.equal(3);
            expect(loadedPosts![0].removedCategories[0] instanceof Category).to.be.true;
            expect(loadedPosts![0].removedCategories[0].removedImages.length).to.be.equal(1);
            expect(loadedPosts![0].removedCategories[0].removedImages[0] instanceof Image).to.be.true;
            expect(loadedPosts![0].removedCategories[0].removedImages[0].id).to.be.equal(3);
            expect(loadedPosts![0].subcategories).to.not.be.empty;
            expect(loadedPosts![0].subcategories.length).to.be.equal(2);
            expect(loadedPosts![0].subcategories[0].titleImage.id).to.be.equal(1);
            expect(loadedPosts![1].removedCategories).to.not.be.empty;
            expect(loadedPosts![1].removedCategories.length).to.be.equal(1);
            expect(loadedPosts![1].removedCategories[0].id).to.be.equal(4);
            expect(loadedPosts![1].removedCategories[0] instanceof Category).to.be.true;
            expect(loadedPosts![1].removedCategories[0].removedImages.length).to.be.equal(1);
            expect(loadedPosts![1].removedCategories[0].removedImages[0] instanceof Image).to.be.true;
            expect(loadedPosts![1].removedCategories[0].removedImages[0].id).to.be.equal(4);
            expect(loadedPosts![1].subcategories).to.not.be.empty;
            expect(loadedPosts![1].subcategories.length).to.be.equal(1);
            expect(loadedPosts![1].subcategories[0].titleImage.id).to.be.equal(1);

            const loadedPost = await connection.manager
                .createQueryBuilder(Post, "post")
<<<<<<< HEAD
                .leftJoinAndMapMany("post.removedCategories", "post.categories", "rc", "rc.isRemoved = :isRemoved")
                .leftJoinAndMapMany("rc.removedImages", "rc.images", "removedImages", "removedImages.isRemoved = :isRemoved")
                .leftJoinAndMapMany("post.subcategories", "post.categories", "subcategories", "subcategories.id IN (:subcategoryIds)")
=======
                .leftJoinAndMapMany("post.removedCategories", "post.categories", "removedCategories", "removedCategories.isRemoved = :isRemoved")
                .leftJoinAndMapMany("removedCategories.removedImages", "removedCategories.images", "removedImages", "removedImages.isRemoved = :isRemoved")
                .leftJoinAndMapMany("post.subcategories", "post.categories", "subcategories", "subcategories.id IN (:...subcategoryIds)")
>>>>>>> 7ce144e2
                .leftJoinAndMapOne("subcategories.titleImage", "subcategories.images", "titleImage", "titleImage.id = :titleImageId")
                .setParameters({ isRemoved: true, subcategoryIds: [1, 2], titleImageId: 1 })
                .where("post.id = :id", { id: post.id })
                .getOne();

            expect(loadedPost!.removedCategories).to.not.be.empty;
            expect(loadedPost!.removedCategories.length).to.be.equal(1);
            expect(loadedPost!.removedCategories[0].id).to.be.equal(3);
            expect(loadedPost!.removedCategories[0] instanceof Category).to.be.true;
            expect(loadedPost!.removedCategories[0].removedImages.length).to.be.equal(1);
            expect(loadedPost!.removedCategories[0].removedImages[0] instanceof Image).to.be.true;
            expect(loadedPost!.removedCategories[0].removedImages[0].id).to.be.equal(3);
            expect(loadedPost!.subcategories).to.not.be.empty;
            expect(loadedPost!.subcategories.length).to.be.equal(2);
            expect(loadedPost!.subcategories[0].titleImage.id).to.be.equal(1);

        })));

    });

    describe("innerJoinAndMap", () => {

        it("should load and map selected data when entity used as join argument", () => Promise.all(connections.map(async connection => {

            const user = new User();
            user.name = "Alex Messer";
            await connection.manager.save(user);

            const tag = new Tag();
            tag.name = "audi";
            await connection.manager.save(tag);

            const image1 = new Image();
            image1.name = "image1";
            await connection.manager.save(image1);

            const image2 = new Image();
            image2.name = "image2";
            await connection.manager.save(image2);

            const category1 = new Category();
            category1.name = "cars";
            await connection.manager.save(category1);

            const category2 = new Category();
            category2.name = "germany";
            await connection.manager.save(category2);

            const post = new Post();
            post.title = "about BMW";
            post.tag = tag;
            post.author = user;
            await connection.manager.save(post);

            const loadedPost = await connection.manager
                .createQueryBuilder(Post, "post")
                .innerJoinAndMapOne("post.tag", Tag, "tag", "tag.id = :tagId")
                .innerJoinAndMapOne("post.author", User, "user", "user.id = :userId")
                .innerJoinAndMapMany("post.categories", Category, "categories", "categories.id IN (:...categoryIds)")
                .innerJoinAndMapMany("categories.images", Image, "image", "image.id IN (:...imageIds)")
                .where("post.id = :id", { id: post.id })
                .setParameters({ tagId: 1, userId: 1, categoryIds: [1, 2], imageIds: [1, 2] })
                .getOne();

            expect(loadedPost!.tag).to.not.be.empty;
            expect(loadedPost!.tag.id).to.be.equal(1);
            expect(loadedPost!.categories).to.not.be.empty;
            expect(loadedPost!.categories.length).to.be.equal(2);
            expect(loadedPost!.categories[0].images).to.not.be.empty;
            expect(loadedPost!.categories[0].images.length).to.be.equal(2);
            expect(loadedPost!.categories[0].images.map(image => image.id)).to.have.members([1, 2]);
            expect(loadedPost!.author).to.not.be.empty;
            expect(loadedPost!.author.id).to.be.equal(1);

        })));

        it("should load and map selected data when table name used as join argument", () => Promise.all(connections.map(async connection => {

            const user = new User();
            user.name = "Alex Messer";
            await connection.manager.save(user);

            const tag = new Tag();
            tag.name = "audi";
            await connection.manager.save(tag);

            const image1 = new Image();
            image1.name = "image1";
            await connection.manager.save(image1);

            const image2 = new Image();
            image2.name = "image2";
            await connection.manager.save(image2);

            const category1 = new Category();
            category1.name = "cars";
            await connection.manager.save(category1);

            const category2 = new Category();
            category2.name = "germany";
            await connection.manager.save(category2);

            const post = new Post();
            post.title = "about BMW";
            post.tag = tag;
            post.author = user;
            await connection.manager.save(post);

            const loadedPost = await connection.manager
                .createQueryBuilder(Post, "post")
                .innerJoinAndMapOne("post.tag", "tag", "tag", "tag.id = :tagId")
                .innerJoinAndMapOne("post.author", "user", "user", "user.id = :userId")
                .innerJoinAndMapMany("post.categories", "category", "categories", "categories.id IN (:...categoryIds)")
                .innerJoinAndMapMany("categories.images", "image", "image", "image.id IN (:...imageIds)")
                .where("post.id = :id", { id: post.id })
                .setParameters({ tagId: 1, userId: 1, categoryIds: [1, 2], imageIds: [1, 2] })
                .getOne();

            expect(loadedPost!.tag).to.not.be.empty;
            expect(loadedPost!.tag.id).to.be.equal(1);
            expect(loadedPost!.categories).to.not.be.empty;
            expect(loadedPost!.categories.length).to.be.equal(2);
            expect(loadedPost!.categories[0].images).to.not.be.empty;
            expect(loadedPost!.categories[0].images.length).to.be.equal(2);
            expect(loadedPost!.categories[0].images.map(image => image.id)).to.have.members([1, 2]);
            expect(loadedPost!.author).to.not.be.empty;
            expect(loadedPost!.author.id).to.be.equal(1);

        })));

        it("should load and map selected data when data will given from same entity but with different conditions", () => Promise.all(connections.map(async connection => {

            const category1 = new Category();
            category1.name = "cars";
            await connection.manager.save(category1);

            const category2 = new Category();
            category2.name = "germany";
            await connection.manager.save(category2);

            const category3 = new Category();
            category3.name = "bmw";
            await connection.manager.save(category3);

            const post = new Post();
            post.title = "about BMW";
            await connection.manager.save(post);

            const loadedPost = await connection.manager
                .createQueryBuilder(Post, "post")
                .innerJoinAndMapMany("post.categories", Category, "categories", "categories.id IN (:...categoryIds)")
                .innerJoinAndMapMany("post.subcategories", Category, "subcategories", "subcategories.id IN (:...subcategoryIds)")
                .where("post.id = :id", { id: post.id })
                .setParameters({ categoryIds: [1, 2], subcategoryIds: [3] })
                .getOne();

            expect(loadedPost!.categories).to.not.be.empty;
            expect(loadedPost!.categories.length).to.be.equal(2);
            expect(loadedPost!.subcategories).to.not.be.empty;
            expect(loadedPost!.subcategories.length).to.be.equal(1);

        })));

        it("should load and map selected data when data will given from same property but with different conditions", () => Promise.all(connections.map(async connection => {

            const image1 = new Image();
            image1.name = "image1";
            await connection.manager.save(image1);

            const image2 = new Image();
            image2.name = "image2";
            await connection.manager.save(image2);

            const image3 = new Image();
            image3.name = "image3";
            image3.isRemoved = true;
            await connection.manager.save(image3);

            const image4 = new Image();
            image4.name = "image4";
            image4.isRemoved = true;
            await connection.manager.save(image4);

            const category1 = new Category();
            category1.name = "cars";
            category1.images = [image1, image2, image3, image4];
            await connection.manager.save(category1);

            const category2 = new Category();
            category2.name = "germany";
            category2.images = [image1, image2, image3, image4];
            await connection.manager.save(category2);

            const category3 = new Category();
            category3.name = "bmw";
            category3.isRemoved = true;
            category3.images = [image1, image3];
            await connection.manager.save(category3);

            const category4 = new Category();
            category4.name = "citroen";
            category4.isRemoved = true;
            category4.images = [image2, image4];
            await connection.manager.save(category4);

            const post = new Post();
            post.title = "about BMW";
            post.categories = [category1, category2, category3];
            await connection.manager.save(post);

            const post2 = new Post();
            post2.title = "about Citroen";
            post2.categories = [category1, category4];
            await connection.manager.save(post2);

            const loadedPosts = await connection.manager
                .createQueryBuilder(Post, "post")
<<<<<<< HEAD
                .leftJoinAndMapMany("post.removedCategories", "post.categories", "rc", "rc.isRemoved = :isRemoved")
                .leftJoinAndMapMany("rc.removedImages", "rc.images", "removedImages", "removedImages.isRemoved = :isRemoved")
                .leftJoinAndMapMany("post.subcategories", "post.categories", "subcategories", "subcategories.id IN (:subcategoryIds)")
=======
                .leftJoinAndMapMany("post.removedCategories", "post.categories", "removedCategories", "removedCategories.isRemoved = :isRemoved")
                .leftJoinAndMapMany("removedCategories.removedImages", "removedCategories.images", "removedImages", "removedImages.isRemoved = :isRemoved")
                .leftJoinAndMapMany("post.subcategories", "post.categories", "subcategories", "subcategories.id IN (:...subcategoryIds)")
>>>>>>> 7ce144e2
                .leftJoinAndMapOne("subcategories.titleImage", "subcategories.images", "titleImage", "titleImage.id = :titleImageId")
                .setParameters({ isRemoved: true, subcategoryIds: [1, 2], titleImageId: 1 })
                .getMany();

            expect(loadedPosts![0].removedCategories).to.not.be.empty;
            expect(loadedPosts![0].removedCategories.length).to.be.equal(1);
            expect(loadedPosts![0].removedCategories[0].id).to.be.equal(3);
            expect(loadedPosts![0].removedCategories[0] instanceof Category).to.be.true;
            expect(loadedPosts![0].removedCategories[0].removedImages.length).to.be.equal(1);
            expect(loadedPosts![0].removedCategories[0].removedImages[0] instanceof Image).to.be.true;
            expect(loadedPosts![0].removedCategories[0].removedImages[0].id).to.be.equal(3);
            expect(loadedPosts![0].subcategories).to.not.be.empty;
            expect(loadedPosts![0].subcategories.length).to.be.equal(2);
            expect(loadedPosts![0].subcategories[0].titleImage.id).to.be.equal(1);
            expect(loadedPosts![1].removedCategories).to.not.be.empty;
            expect(loadedPosts![1].removedCategories.length).to.be.equal(1);
            expect(loadedPosts![1].removedCategories[0].id).to.be.equal(4);
            expect(loadedPosts![1].removedCategories[0] instanceof Category).to.be.true;
            expect(loadedPosts![1].removedCategories[0].removedImages.length).to.be.equal(1);
            expect(loadedPosts![1].removedCategories[0].removedImages[0] instanceof Image).to.be.true;
            expect(loadedPosts![1].removedCategories[0].removedImages[0].id).to.be.equal(4);
            expect(loadedPosts![1].subcategories).to.not.be.empty;
            expect(loadedPosts![1].subcategories.length).to.be.equal(1);
            expect(loadedPosts![1].subcategories[0].titleImage.id).to.be.equal(1);

            const loadedPost = await connection.manager
                .createQueryBuilder(Post, "post")
<<<<<<< HEAD
                .innerJoinAndMapMany("post.removedCategories", "post.categories", "rc", "rc.isRemoved = :isRemoved")
                .innerJoinAndMapMany("rc.removedImages", "rc.images", "removedImages", "removedImages.isRemoved = :isRemoved")
                .innerJoinAndMapMany("post.subcategories", "post.categories", "subcategories", "subcategories.id IN (:subcategoryIds)")
=======
                .innerJoinAndMapMany("post.removedCategories", "post.categories", "removedCategories", "removedCategories.isRemoved = :isRemoved")
                .innerJoinAndMapMany("removedCategories.removedImages", "removedCategories.images", "removedImages", "removedImages.isRemoved = :isRemoved")
                .innerJoinAndMapMany("post.subcategories", "post.categories", "subcategories", "subcategories.id IN (:...subcategoryIds)")
>>>>>>> 7ce144e2
                .innerJoinAndMapOne("subcategories.titleImage", "subcategories.images", "titleImage", "titleImage.id = :titleImageId")
                .setParameters({ isRemoved: true, subcategoryIds: [1, 2], titleImageId: 1 })
                .where("post.id = :id", { id: post.id })
                .getOne();

            expect(loadedPost!.removedCategories).to.not.be.empty;
            expect(loadedPost!.removedCategories.length).to.be.equal(1);
            expect(loadedPost!.removedCategories[0].id).to.be.equal(3);
            expect(loadedPost!.removedCategories[0] instanceof Category).to.be.true;
            expect(loadedPost!.removedCategories[0].removedImages.length).to.be.equal(1);
            expect(loadedPost!.removedCategories[0].removedImages[0] instanceof Image).to.be.true;
            expect(loadedPost!.removedCategories[0].removedImages[0].id).to.be.equal(3);
            expect(loadedPost!.subcategories).to.not.be.empty;
            expect(loadedPost!.subcategories.length).to.be.equal(2);
            expect(loadedPost!.subcategories[0].titleImage.id).to.be.equal(1);

        })));

        it("should not return any result when related data does not exist", () => Promise.all(connections.map(async connection => {

            const post = new Post();
            post.title = "about BMW";
            await connection.manager.save(post);

            const loadedPost1 = await connection.manager
                .createQueryBuilder(Post, "post")
                .innerJoinAndMapOne("post.author", User, "user", "user.id = :userId")
                .where("post.id = :id", { id: 1 })
                .setParameters({ userId: 1 })
                .getOne();

            expect(loadedPost1!).to.be.empty;

            const loadedPost2 = await connection.manager
                .createQueryBuilder(Post, "post")
                .innerJoinAndMapMany("post.categories", Category, "categories", "categories.id = :categoryId")
                .where("post.id = :id", { id: 1 })
                .setParameters({ categoryId: 1 })
                .getOne();

            expect(loadedPost2!).to.be.empty;

        })));
    });

});<|MERGE_RESOLUTION|>--- conflicted
+++ resolved
@@ -495,15 +495,9 @@
 
             const loadedPosts = await connection.manager
                 .createQueryBuilder(Post, "post")
-<<<<<<< HEAD
                 .leftJoinAndMapMany("post.removedCategories", "post.categories", "rc", "rc.isRemoved = :isRemoved")
                 .leftJoinAndMapMany("rc.removedImages", "rc.images", "removedImages", "removedImages.isRemoved = :isRemoved")
-                .leftJoinAndMapMany("post.subcategories", "post.categories", "subcategories", "subcategories.id IN (:subcategoryIds)")
-=======
-                .leftJoinAndMapMany("post.removedCategories", "post.categories", "removedCategories", "removedCategories.isRemoved = :isRemoved")
-                .leftJoinAndMapMany("removedCategories.removedImages", "removedCategories.images", "removedImages", "removedImages.isRemoved = :isRemoved")
                 .leftJoinAndMapMany("post.subcategories", "post.categories", "subcategories", "subcategories.id IN (:...subcategoryIds)")
->>>>>>> 7ce144e2
                 .leftJoinAndMapOne("subcategories.titleImage", "subcategories.images", "titleImage", "titleImage.id = :titleImageId")
                 .setParameters({ isRemoved: true, subcategoryIds: [1, 2], titleImageId: 1 })
                 .getMany();
@@ -531,15 +525,9 @@
 
             const loadedPost = await connection.manager
                 .createQueryBuilder(Post, "post")
-<<<<<<< HEAD
                 .leftJoinAndMapMany("post.removedCategories", "post.categories", "rc", "rc.isRemoved = :isRemoved")
                 .leftJoinAndMapMany("rc.removedImages", "rc.images", "removedImages", "removedImages.isRemoved = :isRemoved")
-                .leftJoinAndMapMany("post.subcategories", "post.categories", "subcategories", "subcategories.id IN (:subcategoryIds)")
-=======
-                .leftJoinAndMapMany("post.removedCategories", "post.categories", "removedCategories", "removedCategories.isRemoved = :isRemoved")
-                .leftJoinAndMapMany("removedCategories.removedImages", "removedCategories.images", "removedImages", "removedImages.isRemoved = :isRemoved")
                 .leftJoinAndMapMany("post.subcategories", "post.categories", "subcategories", "subcategories.id IN (:...subcategoryIds)")
->>>>>>> 7ce144e2
                 .leftJoinAndMapOne("subcategories.titleImage", "subcategories.images", "titleImage", "titleImage.id = :titleImageId")
                 .setParameters({ isRemoved: true, subcategoryIds: [1, 2], titleImageId: 1 })
                 .where("post.id = :id", { id: post.id })
@@ -757,15 +745,9 @@
 
             const loadedPosts = await connection.manager
                 .createQueryBuilder(Post, "post")
-<<<<<<< HEAD
                 .leftJoinAndMapMany("post.removedCategories", "post.categories", "rc", "rc.isRemoved = :isRemoved")
                 .leftJoinAndMapMany("rc.removedImages", "rc.images", "removedImages", "removedImages.isRemoved = :isRemoved")
-                .leftJoinAndMapMany("post.subcategories", "post.categories", "subcategories", "subcategories.id IN (:subcategoryIds)")
-=======
-                .leftJoinAndMapMany("post.removedCategories", "post.categories", "removedCategories", "removedCategories.isRemoved = :isRemoved")
-                .leftJoinAndMapMany("removedCategories.removedImages", "removedCategories.images", "removedImages", "removedImages.isRemoved = :isRemoved")
                 .leftJoinAndMapMany("post.subcategories", "post.categories", "subcategories", "subcategories.id IN (:...subcategoryIds)")
->>>>>>> 7ce144e2
                 .leftJoinAndMapOne("subcategories.titleImage", "subcategories.images", "titleImage", "titleImage.id = :titleImageId")
                 .setParameters({ isRemoved: true, subcategoryIds: [1, 2], titleImageId: 1 })
                 .getMany();
@@ -793,15 +775,9 @@
 
             const loadedPost = await connection.manager
                 .createQueryBuilder(Post, "post")
-<<<<<<< HEAD
                 .innerJoinAndMapMany("post.removedCategories", "post.categories", "rc", "rc.isRemoved = :isRemoved")
                 .innerJoinAndMapMany("rc.removedImages", "rc.images", "removedImages", "removedImages.isRemoved = :isRemoved")
-                .innerJoinAndMapMany("post.subcategories", "post.categories", "subcategories", "subcategories.id IN (:subcategoryIds)")
-=======
-                .innerJoinAndMapMany("post.removedCategories", "post.categories", "removedCategories", "removedCategories.isRemoved = :isRemoved")
-                .innerJoinAndMapMany("removedCategories.removedImages", "removedCategories.images", "removedImages", "removedImages.isRemoved = :isRemoved")
                 .innerJoinAndMapMany("post.subcategories", "post.categories", "subcategories", "subcategories.id IN (:...subcategoryIds)")
->>>>>>> 7ce144e2
                 .innerJoinAndMapOne("subcategories.titleImage", "subcategories.images", "titleImage", "titleImage.id = :titleImageId")
                 .setParameters({ isRemoved: true, subcategoryIds: [1, 2], titleImageId: 1 })
                 .where("post.id = :id", { id: post.id })
