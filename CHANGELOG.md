--- conflicted
+++ resolved
@@ -5,7 +5,6 @@
 If we missed a note on some change or you have a questions on migrating from old version, 
 feel free to ask us and community.
 
-<<<<<<< HEAD
 ## 0.2.0 (next: `npm i typeorm@next`)
 
 * completely refactored, improved and optimized persistence process and performance.
@@ -53,13 +52,11 @@
 * `@DiscriminatorColumn` decorator has been removed, use `@TableInheritance` options instead now
 * `skipSync` in entity options has been renamed to `synchronize`. Now if it set to false schema synchronization for the entity will be disabled.
 By default its true.
-* `sqljs` driver now enforces FK integrity by default (same behavior as `sqlite`).
 * now array initializations for relations are forbidden and ORM throws an error if there are entities with initialized relation arrays.
-=======
+
 ## 0.1.10
 
 * `sqljs` driver now enforces FK integrity by default (same behavior as `sqlite`)
->>>>>>> aff345f1
 
 ## 0.1.9
 
